#Simple-RTMP-Server

SRS/3.0, [OuXuli][release3]

SRS定位是运营级的互联网直播服务器集群，追求更好的概念完整性和最简单实现的代码。<br/>
SRS is industrial-strength live streaming cluster, for the best conceptual integrity and the simplest implementation. 

Download from github.io: [Centos6-x86_64][centos0], [more...][more0]<br/>
Download from ossrs.net: [Centos6-x86_64][centos1], [more...][more1]<br/>
Website for SRS/3.0, read SRS 3.0 [Chinese][srs_CN] or [English][srs_EN].

[![Donation](https://www.paypalobjects.com/webstatic/en_US/btn/btn_donate_92x26.png)][donation1]
[![Paypal](https://www.paypalobjects.com/webstatic/en_US/btn/btn_donate_pp_142x27.png)][donation2]

## Content

* [Content](#content)
* [About](#about)
  * [Why SRS?](#why-srs)
  * [Authors](#authors)
  * [Donation](#donation)
* [Usage](#usage)
  * [Build](#usage)
  * [Mirrors](#mirrors)
  * [System Requirements](#system-requirements)
  * [Wiki](#wiki)
* [Product](#product)
  * [Features](#features)
  * [Compare](#compare)
  * [Releases](#releases)
  * [History](#history)
  * [Performance](#performance)
* [Architecture](#architecture)
  * [System Architecture](#system-architecture)
  * [Modularity Architecture](#modularity-architecture)
  * [Stream Architecture](#stream-architecture)


## About

SRS(Simple RTMP Server) over state-threads created in 2013.10.

SRS delivers rtmp/hls/http/hds live on x86/x64/arm/mips linux/osx, 
supports origin/edge/vhost and transcode/ingest and dvr/forward 
and http-api/http-callback/reload, introduces tracable 
session-oriented log, exports client srs-librtmp, 
with stream caster to push MPEGTS-over-UDP/RTSP to SRS,
provides EN/CN wiki and the most simple architecture.

### Why SRS?

1. <strong>Completely Rewrite HLS:</strong> following m3u8/ts spec, and HLS support h.264+aac/mp3.
1. <strong>High Efficient RTMP:</strong> deliverying support 7k+ concurrency, vhost based, both origin and edge.
1. <strong>Embeded Simplified Media HTTP Server:</strong> for HLS, api and HTTP flv/ts/mp3/aac streaming.
1. <strong>Variety Inputs:</strong> RTMP, pull by ingest file or stream(HTTP/RTMP/RTSP), push by stream caster 
RTSP/MPEGTS-over-UDP.
1. <strong>Popular Internet Delivery:</strong> RTMP/HDS for flash, HLS for mobile(IOS/IPad/MAC/Android), HTTP 
flv/ts/mp3/aac streaming for user prefered.
1. <strong>Enhanced DVR and HSTRS:</strong> segment/session/append plan, customer path and HTTP callback.
the hstrs(http stream trigger rtmp source) enable the http-flv stream standby util encoder 
start publish, similar to rtmp, which will trigger edge to fetch from origin.
1. <strong>Multiple Features:</strong> transcode, forward, ingest, http hooks, dvr, hls, rtsp, http streaming, 
http raw api, refer, log, bandwith test and srs-librtmp.
1. <strong>Best Maintainess:</strong> simple arch over state-threads(coroutine), single thread, single process 
and for linux/osx platform, common server x86-64/i386/arm/mips cpus, rich comments, strictly 
follows RTMP/HLS/RTSP spec.
1. <strong>Easy to Use:</strong> both English and Chinese wiki, typically config files in trunk/conf, traceable 
and session based log, linux service script and install script.
1. <strong>MIT License:</strong> open source with product management and evolution.

Enjoy it!

### AUTHORS

There are two types of people that have contributed to the SRS project:
* AUTHORS: Contribute important features. Names of all 
PRIMARY response in NetConnection.connect and metadata. 
* CONTRIBUTORS: Submit patches, report bugs, add translations, help answer 
newbie questions, and generally make SRS that much better.

About all PRIMARY, AUTHORS and CONTRIBUTORS, read [AUTHORS.txt][authors].

A big THANK YOU goes to:
* All friends of SRS for [big supports][bigthanks].
* Genes amd Mabbott for creating [st][st]([state-threads][st2]).
* Michael Talyanksy for introducing us to use st.
* Roman Arutyunyan for creating [nginx-rtmp][nginx-rtmp] for SRS to refer to. 
* Joyent for creating [http-parser][http-parser] for http-api for SRS.
* Igor Sysoev for creating [nginx][nginx] for SRS to refer to.
* [FFMPEG][FFMPEG] and [libx264][libx264] group for SRS to use to transcode.
* Guido van Rossum for creating Python for api-server for SRS.

### Donation

[![Donation](https://www.paypalobjects.com/webstatic/en_US/btn/btn_donate_92x26.png)][donation1]
[![Paypal](https://www.paypalobjects.com/webstatic/en_US/btn/btn_donate_pp_142x27.png)][donation2]

Donation: [http://www.ossrs.net/srs.release/donation/index.html][donation1]

Donations: [https://github.com/simple-rtmp-server/srs/blob/develop/DONATIONS.txt][donations]

## Usage

<strong>Step 1:</strong> Get SRS.
<strong>Download slow? Please use [mirrors](#mirrors) for SRS.</strong>

```
git clone https://github.com/simple-rtmp-server/srs &&
cd srs/trunk
```

<strong>Step 2:</strong> Build SRS.
<strong>Requires Centos6.x/Ubuntu12 32/64bits, others see Build([CN][v2_CN_Build],[EN][v2_EN_Build]).</strong>

```
./configure && make
```

<strong>Step 3:</strong> Start SRS 

```
./objs/srs -c conf/srs.conf
```

<strong>See also:</strong>
* Usage: How to delivery RTMP?([CN][v1_CN_SampleRTMP], [EN][v1_EN_SampleRTMP])
* Usage: How to delivery RTMP Cluster?([CN][v1_CN_SampleRTMPCluster], [EN][v1_EN_SampleRTMPCluster])
* Usage: How to delivery HTTP FLV Live Streaming?([CN][v2_CN_SampleHttpFlv], [EN][v2_EN_SampleHttpFlv])
* Usage: How to delivery HTTP FLV Live Streaming Cluster?([CN][v2_CN_SampleHttpFlvCluster], [EN][v2_EN_SampleHttpFlvCluster])
* Usage: How to delivery HLS?([CN][v2_CN_SampleHLS], [EN][v2_EN_SampleHLS])
* Usage: How to delivery HLS for other codec?([CN][v2_CN_SampleTranscode2HLS], [EN][v2_EN_SampleTranscode2HLS])
* Usage: How to transode RTMP stream by SRS?([CN][v2_CN_SampleFFMPEG], [EN][v2_EN_SampleFFMPEG])
* Usage: How to forward stream to other server?([CN][v1_CN_SampleForward], [EN][v1_EN_SampleForward])
* Usage: How to deploy low lantency application?([CN][v2_CN_SampleRealtime], [EN][v2_EN_SampleRealtime])
* Usage: How to deploy SRS on ARM?([CN][v1_CN_SampleARM], [EN][v1_EN_SampleARM])
* Usage: How to ingest file/stream/device to SRS?([CN][v1_CN_SampleIngest], [EN][v1_EN_SampleIngest])
* Usage: How to use SRS-HTTP-server to delivery HTTP/HLS stream?([CN][v2_CN_SampleHTTP], [EN][v2_EN_SampleHTTP])
* Usage: How to show the demo of SRS? ([CN][v1_CN_SampleDemo], [EN][v1_EN_SampleDemo])
* Usage: How to publish h.264 raw stream to SRS? ([CN][v2_CN_SrsLibrtmp2], [EN][v2_EN_SrsLibrtmp2])
* Usage: Solution using SRS?([CN][v1_CN_Sample], [EN][v1_EN_Sample])
* Usage: Why SRS?([CN][v1_CN_Product], [EN][v1_EN_Product])

### Mirrors

Github: [https://github.com/simple-rtmp-server/srs][srs], the GIT usage([CN][v1_CN_Git], [EN][v1_EN_Git])

```
git clone https://github.com/simple-rtmp-server/srs.git
```

CSDN: [https://code.csdn.net/winlinvip/srs-csdn][csdn], the GIT usage([CN][v1_CN_Git], [EN][v1_EN_Git])

```
git clone https://code.csdn.net/winlinvip/srs-csdn.git
```

OSChina: [http://git.oschina.net/winlinvip/srs.oschina][oschina], the GIT usage([CN][v1_CN_Git], [EN][v1_EN_Git])

```
git clone https://git.oschina.net/winlinvip/srs.oschina.git
```

Gitlab: [https://gitlab.com/winlinvip/srs-gitlab][gitlab], the GIT usage([CN][v1_CN_Git], [EN][v1_EN_Git])

```
git clone https://gitlab.com/winlinvip/srs-gitlab.git
```

### System Requirements

Supported operating systems and hardware:
* All Linux , both 32 and 64 bits
* Apple OSX(Darwin), both 32 and 64bits.
* All hardware with x86/x86_64/arm/mips cpu.

### Wiki

#### SRS 1.0 wiki

Please select your language:
* [SRS 1.0 English][v1_EN_Home]
* [SRS 1.0 Chinese][v1_CN_Home]

#### SRS 2.0 wiki

Please select your language:
* [SRS 2.0 English][v2_EN_Home]
* [SRS 2.0 Chinese][v2_CN_Home]

#### SRS 3.0 wiki

Please select your language:
* [SRS 3.0 English][v3_EN_Home]
* [SRS 3.0 Chinese][v3_CN_Home]

## Product

The `features`, `compare`, `release` and `performance` of SRS.

### Features

1. Simple, also stable enough.
1. High-performance([CN][v1_CN_Performance], [EN][v1_EN_Performance]): single-thread, async socket, event/st-thread driven.
1. High-concurrency([CN][v1_CN_Performance], [EN][v1_EN_Performance]), 6000+ connections(500kbps), 900Mbps, CPU 90.2%, 41MB
1. Support RTMP Origin Server([CN][v1_CN_DeliveryRTMP],[EN][v1_EN_DeliveryRTMP])
1. Support RTMP Edge Server([CN][v1_CN_Edge], [EN][v1_EN_Edge]) for CDN, push/pull stream from any RTMP server
1. Support single process; no multiple processes.
1. Support Vhost([CN][v1_CN_RtmpUrlVhost], [EN][v1_EN_RtmpUrlVhost]), support \_\_defaultVhost\_\_.
1. Support RTMP([CN][v1_CN_DeliveryRTMP], [EN][v1_EN_DeliveryRTMP]) live streaming; no vod streaming.
1. Support Apple HLS(m3u8)([CN][v1_CN_DeliveryHLS], [EN][v1_EN_DeliveryHLS]) live streaming.
1. Support HLS audio-only([CN][v1_CN_DeliveryHLS2], [EN][v1_EN_DeliveryHLS2]) live streaming.
1. Support Reload([CN][v1_CN_Reload], [EN][v1_EN_Reload]) config to enable changes.
1. Support cache last gop([CN][v1_CN_LowLatency2], [EN][v1_EN_LowLatency2]) for flash player to fast startup.
1. Support listen at multiple ports.
1. Support long time(>4.6hours) publish/play.
1. Support Forward([CN][v1_CN_Forward], [EN][v1_EN_Forward]) in master-slave mode.
1. Support live stream Transcoding([CN][v1_CN_FFMPEG], [EN][v1_EN_FFMPEG]) by ffmpeg.
1. Support ffmpeg([CN][v1_CN_FFMPEG], [EN][v1_EN_FFMPEG]) filters(logo/overlay/crop), x264 params, copy/vn/an.
1. Support audio transcode([CN][v1_CN_FFMPEG], [EN][v1_EN_FFMPEG]) only, speex/mp3 to aac
1. Support http callback api hooks([CN][v1_CN_HTTPCallback], [EN][v1_EN_HTTPCallback])(for authentication and injection).
1. Support bandwidth test([CN][v1_CN_BandwidthTestTool], [EN][v1_EN_BandwidthTestTool]) api and flash client.
1. Player, publisher(encoder), and demo pages(jquery+bootstrap)([CN][v1_CN_SampleDemo],[EN][v1_EN_SampleDemo]). 
1. Demo([CN][v1_CN_SampleDemo], [EN][v1_EN_SampleDemo]) video meeting or chat(SRS+cherrypy+jquery+bootstrap). 
1. Full documents in wiki([CN][v1_CN_Home], [EN][v1_EN_Home]), both Chinese and English. 
1. Support RTMP(play-publish) library: srs-librtmp([CN][v2_CN_SrsLibrtmp], [EN][v2_EN_SrsLibrtmp])
1. Support ARM cpu arch([CN][v1_CN_SrsLinuxArm], [EN][v1_EN_SrsLinuxArm]) with rtmp/ssl/hls/librtmp.
1. Support init.d([CN][v1_CN_LinuxService], [EN][v1_EN_LinuxService]) and packge script, log to file. 
1. Support RTMP ATC([CN][v1_CN_RTMP-ATC], [EN][v1_EN_RTMP-ATC]) for HLS/HDS to support backup(failover)
1. Support HTTP RESTful management api([CN][v1_CN_HTTPApi], [EN][v1_EN_HTTPApi]).
1. Support Ingest([CN][v1_CN_Ingest], [EN][v1_EN_Ingest]) FILE/HTTP/RTMP/RTSP(RTP, SDP) to RTMP using external tools(e.g ffmepg).
1. Support DVR([CN][v1_CN_DVR], [EN][v1_EN_DVR]), record live to flv file for vod.
1. Support tracable log, session based log([CN][v1_CN_SrsLog], [EN][v1_EN_SrsLog]).
1. Support DRM token traverse([CN][v1_CN_DRM2], [EN][v1_EN_DRM2]) for fms origin authenticate.
1. Support system full utest on gtest.
1. Support embeded HTTP server([CN][v2_CN_SampleHTTP], [EN][v2_EN_SampleHTTP]) for hls(live/vod)
1. Support vod stream(http flv/hls vod stream)([CN][v2_CN_FlvVodStream], [EN][v2_EN_FlvVodStream]).
1. Stable [1.0release branch][branch1].
1. Support publish h264 raw stream([CN][v2_CN_SrsLibrtmp2], [EN][v2_EN_SrsLibrtmp2]) by srs-librtmp.
1. Support [6k+ clients][bug #194], 3Gbps per process.
1. Suppport [English wiki][v1_EN_Home).
1. Research and simplify st, [bug #182][bug #182].
1. Support compile [srs-librtmp on windows][srs-librtmp], [bug #213][bug #213].
1. Support [10k+ clients][bug #251], 4Gbps per process.
1. Support publish aac adts raw stream([CN][v2_CN_SrsLibrtmp3], [EN][v2_EN_SrsLibrtmp3]) by srs-librtmp.
1. Support 0.1s+ latency, read [bug #257][bug #257].
1. Support allow/deny publish/play for all or specified ip([CN][v2_CN_Security], [EN][v2_EN_Security]).
1. Support custom dvr path and http callback, read [bug #179][bug #179] and [bug #274][bug #274].
1. Support rtmp remux to http flv/mp3/aac/ts live stream, read [bug #293][bug #293]([CN][v2_CN_DeliveryHttpStream], [EN][v2_CN_DeliveryHttpStream]).
1. Support HLS(h.264+mp3) streaming, read [bug #301][bug #301].
1. Rewrite HLS(h.264+aac/mp3) streaming, read [bug #304][bug #304].
1. [dev] Realease [2.0release branch][branch2].
1. [experiment] Support Adobe HDS(f4m)([CN][v1_CN_DeliveryHDS], [EN][v1_EN_DeliveryHDS]) dynamic streaming.
1. [experiment] Support push MPEG-TS over UDP to SRS, read [bug #250][bug #250].
1. [experiment] Support push RTSP to SRS, read [bug #133][bug #133].
1. [experiment] Support push flv stream over HTTP POST to SRS, read [wiki]([CN][v2_CN_Streamer2], [EN][v2_EN_Streamer2]).
1. [experiment] Support [srs-dolphin][srs-dolphin], the multiple-process SRS.
1. [experiment] Support [remote console][console], read [srs-ngb][srs-ngb].
1. Support nginx-rtmp style exec, read [bug #367][bug #367].
1. Support NGINX-RTMP style EXEC, read [#367][bug #367].
1. Support NGINX-RTMP style dvr control module, read [#459][bug #459].
1. Support HTTP Security Raw Api, read [#459][bug #459], [#470][bug #470], [#319][bug #319].
1. [dev]Support Integration with Kafka/Spark Big-Data system, read [#467][bug #467].
1. [plan]Support Origin Cluster for Load Balance and Fault Tolarence, read [#464][bug #464], [RTMP 302][bug #92].
1. [plan]Support H.265, push RTMP with H.265, delivery in HLS, read [#465][bug #465].
1. [plan]Support MPEG-DASH, the future streaming protocol, read [#299][bug #299].
1. [plan]Support HLS edge server, read [#466][bug #466].
1. [plan]Support HLS realtime latency mode, read [#468][bug #468].

### Compare

Compare SRS with other media server.

#### Stream Delivery

|   Feature     |   SRS     |   NGINX   | CRTMPD    | FMS       |   WOWZA   |
|   ----------- |   ------- |   -----   | --------- | --------  |   ------  |
|   RTMP        |   Stable  |   Stable  |   Stable  |   Stable  |   Stable  |
|   HLS         |   Stable  |   Stable  |   X       |   Stable  |   Stable  |
|   HDS         | Experiment|   X       |   X       |   Stable  |   Stable  |
|   HTTP FLV    |   Stable  |   X       |   X       |   X       |   X       |
|   HLS(aonly)  |   Stable  |   X       |   X       |   Stable  |   Stable  |
|   HTTP Server |   Stable  |   Stable  |   X       |   X       |   Stable  |

#### Cluster

|   Feature     |   SRS     |   NGINX   | CRTMPD    | FMS       |   WOWZA   |
|   ----------- |   ------- |   -----   | --------- | --------  |   ------  |
|   RTMP Edge   |   Stable  |   X       |   X       |   Stable  |   X       |
|   RTMP Backup |   Stable  |   X       |   X       |   X       |   X       |
|   VHOST       |   Stable  |   X       |   X       |   Stable  |   Stable  |
|   Reload      |   Stable  |   X       |   X       |   X       |   X       |
|   Forward     |   Stable  |   X       |   X       |   X       |   X       |
|   ATC         |   Stable  |   X       |   X       |   X       |   X       |

#### Stream Service

|   Feature     |   SRS     |   NGINX   | CRTMPD    | FMS       |   WOWZA   |
|   ----------- |   ------- |   -----   | --------- | --------  |   ------  |
|   DVR         |   Stable  |   Stable  |   X       |   X       |   Stable  |
|   DVR API     |   Stable  |   Stable  |   X       |   X       |   X       |
|   EXEC        |   Stable  |   Stable  |   X       |   X       |   X       |
|   Transcode   |   Stable  |   X       |   X       |   X       |   Stable  |
|   HTTP API    |   Stable  |   Stable  |   X       |   X       |   Stable  |
| HTTP RAW API  |   Stable  |   X       |   X       |   X       |   X       |
|   HTTP hooks  |   Stable  |   X       |   X       |   X       |   X       |
|   GopCache    |   Stable  |   X       |   X       |   Stable  |   X       |
|   Security    |   Stable  |   Stable  |   X       |   X       |   Stable  |
| Token Traverse|   Stable  |   X       |   X       |   Stable  |   X       |

#### Efficiency

|   Feature     |   SRS     |   NGINX   | CRTMPD    | FMS       |   WOWZA   |
|   ----------- |   ------- |   -----   | --------- | --------  |   ------  |
|   Concurrency |   7.5k    |   3k      |   2k      |   2k      |   3k      |
|MultipleProcess| Experiment|   Stable  |   X       |   X       |   X       |
|   RTMP Latency|   0.1s    |   3s      |   3s      |   3s      |   3s      |
|   HLS Latency |   10s     |   30s     |   X       |   30s     |   30s     |

#### Stream Caster

|   Feature     |   SRS     |   NGINX   | CRTMPD    | FMS       |   WOWZA   |
|   ----------- |   ------- |   -----   | --------- | --------  |   ------  |
|   Ingest      |   Stable  |   X       |   X       |   X       |   X       |
|   Push MPEGTS | Experiment|   X       |   X       |   X       |   Stable  |
|   Push RTSP   | Experiment|   X       |   Stable  |   X       |   Stable  |
| Push HTTP FLV | Experiment|   X       |   X       |   X       |   X       |

#### Debug System

|   Feature     |   SRS     |   NGINX   | CRTMPD    | FMS       |   WOWZA   |
|   ----------- |   ------- |   -----   | --------- | --------  |   ------  |
|   BW check    |   Stable  |   X       |   X       |   X       |   X       |
| Tracable Log  |   Stable  |   X       |   X       |   X       |   X       |

#### Docs

|   Feature     |   SRS     |   NGINX   | CRTMPD    | FMS       |   WOWZA   |
|   ----------- |   ------- |   -----   | --------- | --------  |   ------  |
|   Demos       |   Stable  |   X       |   X       |   X       |   X       |
|   WIKI(EN+CN) |   Stable  |  EN only  |   X       |   X       |   Stable  |

#### Others 

|   Feature     |   SRS     |   NGINX   | CRTMPD    | FMS       |   WOWZA   |
|   ----------- |   ------- |   -----   | --------- | --------  |   ------  |
|   ARM/MIPS    |   Stable  |   Stable  |   X       |   X       |   X       |
| Client Library|   Stable  |   X       |   X       |   X       |   X       |

Remark:

1. Concurrency: The concurrency of single process.
1. MultipleProcess: SRS is single process, while [srs-dolphin][srs-dolphin] is a MultipleProcess SRS.
1. HLS aonly: The HLS audio only streaming delivery.
1. BW check: The bandwidth check.
1. Security: To allow or deny stream publish or play.
1. Reload: Nginx supports reload, but not nginx-rtmp.

### Releases

* 2015-09-14, [Release v2.0a1][r2.0a1], 2.0 alpha1, 2.0.189, 89269 lines.<br/>
* 2015-08-23, [Release v2.0a0][r2.0a0], 2.0 alpha0, 2.0.185, 89022 lines.<br/>
* 2015-05-23, [Release v1.0r4][r1.0r4], bug fixed, 1.0.32, 59509 lines.<br/>
* 2015-03-19, [Release v1.0r3][r1.0r3], bug fixed, 1.0.30, 59511 lines.<br/>
* 2015-02-12, [Release v1.0r2][r1.0r2], bug fixed, 1.0.27, 59507 lines.<br/>
* 2015-01-15, [Release v1.0r1][r1.0r1], bug fixed, 1.0.21, 59472 lines.<br/>
* 2014-12-05, [Release v1.0r0][r1.0r0], all bug fixed, 1.0.10, 59391 lines.<br/>
* 2014-10-09, [Release v1.0-beta][r1.0b0], all bug fixed, 1.0.0, 59316 lines.<br/>
* 2014-08-03, [Release v1.0-mainline7][r1.0a7], config utest, all bug fixed. 57432 lines.<br/>
* 2014-07-13, [Release v1.0-mainline6][r1.0a6], core/kernel/rtmp utest, refine bandwidth(as/js/srslibrtmp library). 50029 lines.<br/>
* 2014-06-27, [Release v1.0-mainline5][r1.0a5], refine perf 3k+ clients, edge token traverse, [srs monitor](http://ossrs.net:1977), 30days online. 41573 lines.<br/>
* 2014-05-28, [Release v1.0-mainline4][r1.0a4], support heartbeat, tracable log, fix mem leak and bugs. 39200 lines.<br/>
* 2014-05-18, [Release v1.0-mainline3][r1.0a3], support mips, fms origin, json(http-api). 37594 lines.<br/>
* 2014-04-28, [Release v1.0-mainline2][r1.0a2], support [dvr][v1_CN_DVR], android, [edge][v1_CN_Edge]. 35255 lines.<br/>
* 2014-04-07, [Release v1.0-mainline][r1.0a0], support [arm][v1_CN_SrsLinuxArm], [init.d][v1_CN_LinuxService], http [server][v1_CN_HTTPServer]/[api][v1_CN_HTTPApi], [ingest][v1_CN_SampleIngest]. 30000 lines.<br/>
* 2013-12-25, [Release v0.9][r0.9], support bandwidth test, player/encoder/chat [demos][v1_CN_SampleDemo]. 20926 lines.<br/>
* 2013-12-08, [Release v0.8][r0.8], support [http hooks callback][v1_CN_HTTPCallback], update [SB][srs-bench]. 19186 lines.<br/>
* 2013-12-03, [Release v0.7][r0.7], support [live stream transcoding][v1_CN_FFMPEG]. 17605 lines.<br/>
* 2013-11-29, [Release v0.6][r0.6], support [forward][v1_CN_Forward] stream to origin/edge. 16094 lines.<br/>
* 2013-11-26, [Release v0.5][r0.5], support [HLS(m3u8)][v1_CN_DeliveryHLS], fragment and window. 14449 lines.<br/>
* 2013-11-10, [Release v0.4][r0.4], support [reload][v1_CN_Reload] config, pause, longtime publish/play. 12500 lines.<br/>
* 2013-11-04, [Release v0.3][r0.3], support [vhost][v1_CN_RtmpUrlVhost], refer, gop cache, listen multiple ports. 11773 lines.<br/>
* 2013-10-25, [Release v0.2][r0.2], support [rtmp][v1_CN_RTMPHandshake] flash publish, h264, time jitter correct. 10125 lines.<br/>
* 2013-10-23, [Release v0.1][r0.1], support [rtmp FMLE/FFMPEG publish][v1_CN_DeliveryRTMP], vp6. 8287 lines.<br/>
* 2013-10-17, Created.<br/>

### History

<<<<<<< HEAD
* v3.0, 2015-09-19, support amf0 and json to convert with each other.
* v3.0, 2015-09-19, json objects support dumps to string.
* v3.0, 2015-09-14, fix [#459][bug #459], support dvr raw api. 3.0.4
* v3.0, 2015-09-14, fix [#459][bug #459], dvr support apply filter for ng-control dvr module.
* v3.0, 2015-09-14, fix [#319][bug #319], http raw api support update global and vhost. 3.0.3
* v3.0, 2015-08-31, fix [#319][bug #319], http raw api support query global and vhost.
* v3.0, 2015-08-28, fix [#471][bug #471], api response the width and height. 3.0.2
* v3.0, 2015-08-25, fix [#367][bug #367], support nginx-rtmp exec. 3.0.1
=======
* v2.0, 2015-10-01, for [#495][bug #495] decrease the srs-librtmp size. 2.0.193
* v2.0, 2015-09-23, for [#485][bug #485] error when arm glibc 2.15+ or not i386/x86_64/amd64. 2.0.192
* v2.0, 2015-09-23, for [#485][bug #485] srs for respberrypi and cubieboard. 2.0.191
* v2.0, 2015-09-21, fix [#484][bug #484] hotfix the openssl build script 2.0.190
>>>>>>> a3c22947
* <strong>v2.0, 2015-09-14, [2.0 alpha1(2.0.189)][r2.0a1] released. 89269 lines.</strong>
* <strong>v2.0, 2015-08-23, [2.0 alpha0(2.0.185)][r2.0a0] released. 89022 lines.</strong>
* v2.0, 2015-08-22, HTTP API support JSONP by specifies the query string callback=xxx.
* v2.0, 2015-08-20, fix [#380][bug #380], srs-librtmp send sequence header when sps or pps changed.
* v2.0, 2015-08-18, close [#454][bug #454], support obs restart publish. 2.0.184
* v2.0, 2015-08-14, use reduce_sequence_header for stream control.
* v2.0, 2015-08-14, use send_min_interval for stream control. 2.0.183
* v2.0, 2015-08-12, enable the SRS_PERF_TCP_NODELAY and add config tcp_nodelay. 2.0.182
* v2.0, 2015-08-11, for [#442][bug #442] support kickoff connected client. 2.0.181
* v2.0, 2015-07-21, for [#169][bug #169] support default values for transcode. 2.0.180
* v2.0, 2015-07-21, fix [#435][bug #435] add pageUrl for HTTP callback on_play.
* v2.0, 2015-07-20, refine the hls, ignore packet when no sequence header. 2.0.179
* v2.0, 2015-07-16, for [#441][bug #441] use 30s timeout for first msg. 2.0.178
* v2.0, 2015-07-14, refine hls disable the time jitter, support not mix monotonically increase. 2.0.177
* v2.0, 2015-07-01, fix [#433][bug #433] fix the sps parse bug. 2.0.176
* v2.0, 2015-06-10, fix [#425][bug #425] refine the time jitter, correct (-inf,-250)+(250,+inf) to 10ms. 2.0.175
* v2.0, 2015-06-10, fix [#424][bug #424] fix aggregate timestamp bug. 2.0.174
* v2.0, 2015-06-06, fix [#421][bug #421] drop video for unkown RTMP header.
* v2.0, 2015-06-05, fix [#420][bug #420] remove ts for hls ram mode.
* v2.0, 2015-05-30, fix [#209][bug #209] cleanup hls when stop and timeout. 2.0.173.
* v2.0, 2015-05-29, fix [#409][bug #409] support pure video hls. 2.0.172.
* v2.0, 2015-05-28, support [srs-dolphin][srs-dolphin], the multiple-process SRS.
* v2.0, 2015-05-24, fix [#404][bug #404] register handler then start http thread. 2.0.167.
* v2.0, 2015-05-23, refine the thread, protocol, kbps code. 2.0.166
* v2.0, 2015-05-23, fix [#391][bug #391] copy request for async call.
* v2.0, 2015-05-22, fix [#397][bug #397] the USER_HZ maybe not 100. 2.0.165
* v2.0, 2015-05-22, for [#400][bug #400], parse when got entire http header, by feilong. 2.0.164.
* v2.0, 2015-05-19, merge from bravo system, add the rtmfp to bms(commercial srs). 2.0.163.
* v2.0, 2015-05-10, support push flv stream over HTTP POST to SRS.
* v2.0, 2015-04-20, support ingest hls live stream to RTMP.
* v2.0, 2015-04-15, for [#383][bug #383], support mix_correct algorithm. 2.0.161.
* v2.0, 2015-04-13, for [#381][bug #381], support reap hls/ts by gop or not. 2.0.160.
* v2.0, 2015-04-10, enhanced on_hls_notify, support HTTP GET when reap ts.
* v2.0, 2015-04-10, refine the hls deviation for floor algorithm.
* v2.0, 2015-04-08, for [#375][bug #375], fix hls bug, keep cc continous between ts files. 2.0.159.
* v2.0, 2015-04-04, for [#304][bug #304], rewrite annexb mux for ts, refer to apple sample. 2.0.157.
* v2.0, 2015-04-03, enhanced avc decode, parse the sps get width+height. 2.0.156.
* v2.0, 2015-04-03, for [#372][bug #372], support transform vhost of edge 2.0.155.
* v2.0, 2015-03-30, for [#366][bug #366], config hls to disable cleanup of ts. 2.0.154.
* v2.0, 2015-03-31, support server cycle handler. 2.0.153.
* v2.0, 2015-03-31, support on_hls for http hooks. 2.0.152.
* v2.0, 2015-03-31, enhanced hls, support deviation for duration. 2.0.151.
* v2.0, 2015-03-30, for [#351][bug #351], support config the m3u8/ts path for hls. 2.0.149.
* v2.0, 2015-03-17, for [#155][bug #155], osx(darwin) support demo with nginx and ffmpeg. 2.0.143.
* v2.0, 2015-03-15, start [2.0release branch][branch2], 80773 lines.
* v2.0, 2015-03-14, fix [#324][bug #324], support hstrs(http stream trigger rtmp source) edge mode. 2.0.140.
* v2.0, 2015-03-14, for [#324][bug #324], support hstrs(http stream trigger rtmp source) origin mode. 2.0.139.
* v2.0, 2015-03-12, fix [#328][bug #328], support adobe hds. 2.0.138.
* v2.0, 2015-03-10, fix [#155][bug #155], support osx(darwin) for mac pro. 2.0.137.
* v2.0, 2015-03-08, fix [#316][bug #316], http api provides stream/vhost/srs/server bytes, codec and count. 2.0.136.
* v2.0, 2015-03-08, fix [#310][bug #310], refine aac LC, support aac HE/HEv2. 2.0.134.
* v2.0, 2015-03-06, for [#322][bug #322], fix http-flv stream bug, support multiple streams. 2.0.133.
* v2.0, 2015-03-06, refine http request parse. 2.0.132.
* v2.0, 2015-03-01, for [#179][bug #179], revert dvr http api. 2.0.128.
* v2.0, 2015-02-24, for [#304][bug #304], fix hls bug, write pts/dts error. 2.0.124
* v2.0, 2015-02-19, refine dvr, append file when dvr file exists. 2.0.122.
* v2.0, 2015-02-19, refine pithy print to more easyer to use. 2.0.121.
* v2.0, 2015-02-18, fix [#133][bug #133], support push rtsp to srs. 2.0.120.
* v2.0, 2015-02-17, the join maybe failed, should use a variable to ensure thread terminated. 2.0.119.
* v2.0, 2015-02-15, for [#304][bug #304], support config default acodec/vcodec. 2.0.118.
* v2.0, 2015-02-15, for [#304][bug #304], rewrite hls/ts code, support h.264+mp3 for hls. 2.0.117.
* v2.0, 2015-02-12, for [#304][bug #304], use stringstream to generate m3u8, add hls_td_ratio. 2.0.116.
* v2.0, 2015-02-11, dev code ZhouGuowen for 2.0.115.
* v2.0, 2015-02-10, for [#311][bug #311], set pcr_base to dts. 2.0.114.
* v2.0, 2015-02-10, fix [the bug][p21] of ibmf format which decoded in annexb.
* v2.0, 2015-02-10, for [#310][bug #310], downcast aac SSR to LC. 2.0.113
* v2.0, 2015-02-03, fix [#136][bug #136], support hls without io(in ram). 2.0.112
* v2.0, 2015-01-31, for [#250][bug #250], support push MPEGTS over UDP to SRS. 2.0.111
* v2.0, 2015-01-29, build libfdk-aac in ffmpeg. 2.0.108
* v2.0, 2015-01-25, for [#301][bug #301], hls support h.264+mp3, ok for vlc. 2.0.107
* v2.0, 2015-01-25, for [#301][bug #301], http ts stream support h.264+mp3. 2.0.106
* v2.0, 2015-01-25, hotfix [#268][bug #268], refine the pcr start at 0, dts/pts plus delay. 2.0.105
* v2.0, 2015-01-25, hotfix [#151][bug #151], refine pcr=dts-800ms and use dts/pts directly. 2.0.104
* v2.0, 2015-01-23, hotfix [#151][bug #151], use absolutely overflow to make jwplayer happy. 2.0.103
* v2.0, 2015-01-22, for [#293][bug #293], support http live ts stream. 2.0.101.
* v2.0, 2015-01-19, for [#293][bug #293], support http live flv/aac/mp3 stream with fast cache. 2.0.100.
* v2.0, 2015-01-18, for [#293][bug #293], support rtmp remux to http flv live stream. 2.0.99.
* v2.0, 2015-01-17, fix [#277][bug #277], refine http server refer to go http-framework. 2.0.98
* v2.0, 2015-01-17, for [#277][bug #277], refine http api refer to go http-framework. 2.0.97
* v2.0, 2015-01-17, hotfix [#290][bug #290], use iformat only for rtmp input. 2.0.95
* v2.0, 2015-01-08, hotfix [#281][bug #281], fix hls bug ignore type-9 send aud. 2.0.93
* v2.0, 2015-01-03, fix [#274][bug #274], http-callback support on_dvr when reap a dvr file. 2.0.89
* v2.0, 2015-01-03, hotfix to remove the pageUrl for http callback. 2.0.88
* v2.0, 2015-01-03, fix [#179][bug #179], dvr support custom filepath by variables. 2.0.87
* v2.0, 2015-01-02, fix [#211][bug #211], support security allow/deny publish/play all/ip. 2.0.86
* v2.0, 2015-01-02, hotfix [#207][bug #207], trim the last 0 of log. 2.0.85
* v2.0, 2014-01-02, fix [#158][bug #158], http-callback check http status code ok(200). 2.0.84
* v2.0, 2015-01-02, hotfix [#216][bug #216], http-callback post in application/json content-type. 2.0.83
* v2.0, 2014-01-02, fix [#263][bug #263], srs-librtmp flv read tag should init size. 2.0.82
* v2.0, 2015-01-01, hotfix [#270][bug #270], memory leak for http client post. 2.0.81
* v2.0, 2014-12-12, fix [#266][bug #266], aac profile is object id plus one. 2.0.80
* v2.0, 2014-12-29, hotfix [#267][bug #267], the forward dest ep should use server. 2.0.79
* v2.0, 2014-12-29, hotfix [#268][bug #268], the hls pcr is negative when startup. 2.0.78
* v2.0, 2014-12-22, hotfix [#264][bug #264], ignore NALU when sequence header to make HLS happy. 2.0.76
* v2.0, 2014-12-20, hotfix [#264][bug #264], support disconnect publish connect when hls error. 2.0.75
* v2.0, 2014-12-12, fix [#257][bug #257], support 0.1s+ latency. 2.0.70
* v2.0, 2014-12-08, update wiki for mr([EN][v2_EN_LowLatency#merged-read], [CN][v2_CN_LowLatency#merged-read]) and mw([EN][v2_EN_LowLatency#merged-write], [CN][v2_CN_LowLatency#merged-write]).
* v2.0, 2014-12-07, fix [#251][bug #251], 10k+ clients, use queue cond wait and fast vector. 2.0.67
* v2.0, 2014-12-05, fix [#251][bug #251], 9k+ clients, use fast cache for msgs queue. 2.0.57
* v2.0, 2014-12-04, fix [#241][bug #241], add mw(merged-write) config. 2.0.53
* v2.0, 2014-12-04, for [#241][bug #241], support mr(merged-read) config and reload. 2.0.52.
* v2.0, 2014-12-04, enable [#241][bug #241] and [#248][bug #248], +25% performance, 2.5k publisher. 2.0.50
* v2.0, 2014-12-04, fix [#248][bug #248], improve about 15% performance for fast buffer. 2.0.49
* v2.0, 2014-12-03, fix [#244][bug #244], conn thread use cond to wait for recv thread error. 2.0.47.
* v2.0, 2014-12-02, merge [#239][p23], traverse the token before response connect. 2.0.45.
* v2.0, 2014-12-02, srs-librtmp support hijack io apis for st-load. 2.0.42.
* v2.0, 2014-12-01, for [#237][bug #237], refine syscall for recv, supports 1.5k clients. 2.0.41.
* v2.0, 2014-11-30, add qtcreate project file trunk/src/qt/srs/srs-qt.pro. 2.0.39.
* v2.0, 2014-11-29, fix [#235][bug #235], refine handshake, replace union with template method. 2.0.38.
* v2.0, 2014-11-28, fix [#215][bug #215], add srs_rtmp_dump tool. 2.0.37.
* v2.0, 2014-11-25, update PRIMARY, AUTHORS, CONTRIBUTORS rule. 2.0.32.
* v2.0, 2014-11-24, fix [#212][bug #212], support publish aac adts raw stream. 2.0.31.
* v2.0, 2014-11-22, fix [#217][bug #217], remove timeout recv, support 7.5k+ 250kbps clients. 2.0.30.
* v2.0, 2014-11-21, srs-librtmp add rtmp prefix for rtmp/utils/human apis. 2.0.29.
* v2.0, 2014-11-21, refine examples of srs-librtmp, add srs_print_rtmp_packet. 2.0.28.
* v2.0, 2014-11-20, fix [#212][bug #212], support publish audio raw frames. 2.0.27
* v2.0, 2014-11-19, fix [#213][bug #213], support compile [srs-librtmp on windows][srs-librtmp], [bug #213][bug #213]. 2.0.26
* v2.0, 2014-11-18, all wiki translated to English. 2.0.23.
* v2.0, 2014-11-15, fix [#204][bug #204], srs-librtmp drop duplicated sps/pps(sequence header). 2.0.22.
* v2.0, 2014-11-15, fix [#203][bug #203], srs-librtmp drop any video before sps/pps(sequence header). 2.0.21.
* v2.0, 2014-11-15, fix [#202][bug #202], fix memory leak of h.264 raw packet send in srs-librtmp. 2.0.20.
* v2.0, 2014-11-13, fix [#200][bug #200], deadloop when read/write 0 and ETIME. 2.0.16.
* v2.0, 2014-11-13, fix [#194][bug #194], writev multiple msgs, support 6k+ 250kbps clients. 2.0.15.
* v2.0, 2014-11-12, fix [#194][bug #194], optmized st for timeout recv. pulse to 500ms. 2.0.14.
* v2.0, 2014-11-11, fix [#195][bug #195], remove the confuse code st_usleep(0). 2.0.13.
* v2.0, 2014-11-08, fix [#191][bug #191], configure --export-librtmp-project and --export-librtmp-single. 2.0.11.
* v2.0, 2014-11-08, fix [#66][bug #66], srs-librtmp support write h264 raw packet. 2.0.9.
* v2.0, 2014-10-25, fix [#185][bug #185], AMF0 support 0x0B the date type codec. 2.0.7.
* v2.0, 2014-10-24, fix [#186][bug #186], hotfix for bug #186, drop connect args when not object. 2.0.6.
* v2.0, 2014-10-24, rename wiki/xxx to wiki/v1_CN_xxx. 2.0.3.
* v2.0, 2014-10-19, fix [#184][bug #184], support AnnexB in RTMP body for HLS. 2.0.2
* v2.0, 2014-10-18, remove supports for OSX(darwin). 2.0.1.
* v2.0, 2014-10-16, revert github srs README to English. 2.0.0.
* <strong>v1.0, 2014-12-05, [1.0 release(1.0.10)][r1.0r0] released. 59391 lines.</strong>
* <strong>v1.0, 2014-10-09, [1.0 beta(1.0.0)][r1.0b0] released. 59316 lines.</strong>
* v1.0, 2014-10-08, fix [#151][bug #151], always reap ts whatever audio or video packet. 0.9.223.
* v1.0, 2014-10-08, fix [#162][bug #162], failed if no epoll. 0.9.222.
* v1.0, 2014-09-30, fix [#180][bug #180], crash for multiple edge publishing the same stream. 0.9.220.
* v1.0, 2014-09-26, fix hls bug, refine config and log, according to clion of jetbrains. 0.9.216. 
* v1.0, 2014-09-25, fix [#177][bug #177], dvr segment add config dvr_wait_keyframe. 0.9.213.
* v1.0, 2014-08-28, fix [#167][bug #167], add openssl includes to utest. 0.9.209.
* v1.0, 2014-08-27, max connections is 32756, for st use mmap default. 0.9.209
* v1.0, 2014-08-24, fix [#150][bug #150], forward should forward the sequence header when retry. 0.9.208.
* v1.0, 2014-08-22, for [#165][bug #165], refine dh wrapper, ensure public key is 128bytes. 0.9.206.
* v1.0, 2014-08-19, for [#160][bug #160], support forward/edge to flussonic, disable debug_srs_upnode to make flussonic happy. 0.9.201.
* v1.0, 2014-08-17, for [#155][bug #155], refine for osx, with ssl/http, disable statistics. 0.9.198.
* v1.0, 2014-08-06, fix [#148][bug #148], simplify the RTMP handshake key generation. 0.9.191.
* v1.0, 2014-08-06, fix [#147][bug #147], support identify the srs edge. 0.9.190.
* <strong>v1.0, 2014-08-03, [1.0 mainline7(0.9.189)][r1.0a7] released. 57432 lines.</strong>
* v1.0, 2014-08-03, fix [#79][bug #79], fix the reload remove edge assert bug. 0.9.189.
* v1.0, 2014-08-03, fix [#57][bug #57], use lock(acquire/release publish) to avoid duplicated publishing. 0.9.188.
* v1.0, 2014-08-03, fix [#85][bug #85], fix the segment-dvr sequence header missing. 0.9.187.
* v1.0, 2014-08-03, fix [#145][bug #145], refine ffmpeg log, check abitrate for libaacplus. 0.9.186.
* v1.0, 2014-08-03, fix [#143][bug #143], fix retrieve sys stat bug for all linux. 0.9.185.
* v1.0, 2014-08-02, fix [#138][bug #138], fix http hooks bug, regression bug. 0.9.184.
* v1.0, 2014-08-02, fix [#142][bug #142], fix tcp stat slow bug, use /proc/net/sockstat instead, refer to 'ss -s'. 0.9.183.
* v1.0, 2014-07-31, fix [#141][bug #141], support tun0(vpn network device) ip retrieve. 0.9.179.
* v1.0, 2014-07-27, support partially build on OSX(Darwin). 0.9.177
* v1.0, 2014-07-27, api connections add udp, add disk iops. 0.9.176
* v1.0, 2014-07-26, complete config utest. 0.9.173
* v1.0, 2014-07-26, fix [#124][bug #124], gop cache support disable video in publishing. 0.9.171.
* v1.0, 2014-07-23, fix [#121][bug #121], srs_info detail log compile failed. 0.9.168.
* v1.0, 2014-07-19, fix [#119][bug #119], use iformat and oformat for ffmpeg transcode. 0.9.163.
* <strong>v1.0, 2014-07-13, [1.0 mainline6(0.9.160)][r1.0a6] released. 50029 lines.</strong>
* v1.0, 2014-07-13, refine the bandwidth check/test, add as/js library, use srs-librtmp for linux tool. 0.9.159
* v1.0, 2014-07-12, complete rtmp stack utest. 0.9.156
* v1.0, 2014-07-06, fix [#81][bug #81], fix HLS codec info, IOS ok. 0.9.153.
* v1.0, 2014-07-06, fix [#103][bug #103], support all aac sample rate. 0.9.150.
* v1.0, 2014-07-05, complete kernel utest. 0.9.149
* v1.0, 2014-06-30, fix [#111][bug #111], always use 31bits timestamp. 0.9.143.
* v1.0, 2014-06-28, response the call message with null. 0.9.137
* v1.0, 2014-06-28, fix [#110][bug #110], thread start segment fault, thread cycle stop destroy thread. 0.9.136
* v1.0, 2014-06-27, fix [#109][bug #109], fix the system jump time, adjust system startup time. 0.9.135
* <strong>v1.0, 2014-06-27, [1.0 mainline5(0.9.134)][r1.0a5] released. 41573 lines.</strong>
* v1.0, 2014-06-27, SRS online 30days with RTMP/HLS.
* v1.0, 2014-06-25, fix [#108][bug #108], support config time jitter for encoder non-monotonical stream. 0.9.133
* v1.0, 2014-06-23, support report summaries in heartbeat. 0.9.132
* v1.0, 2014-06-22, performance refine, support [3k+][v1_CN_Performance#performancereport4k] connections(270kbps). 0.9.130
* v1.0, 2014-06-21, support edge [token traverse][v1_CN_DRM#tokentraverse], fix [#104][bug #104]. 0.9.129
* v1.0, 2014-06-19, add connections count to api summaries. 0.9.127
* v1.0, 2014-06-19, add srs bytes and kbps to api summaries. 0.9.126
* v1.0, 2014-06-18, add network bytes to api summaries. 0.9.125
* v1.0, 2014-06-14, fix [#98][bug #98], workaround for librtmp ping(fmt=1,cid=2 fresh stream). 0.9.124
* v1.0, 2014-05-29, support flv inject and flv http streaming with start=bytes. 0.9.122
* <strong>v1.0, 2014-05-28, [1.0 mainline4(0.9.120)][r1.0a4] released. 39200 lines.</strong>
* v1.0, 2014-05-27, fix [#87][bug #87], add source id for full trackable log. 0.9.120
* v1.0, 2014-05-27, fix [#84][bug #84], unpublish when edge disconnect. 0.9.119
* v1.0, 2014-05-27, fix [#89][bug #89], config to /dev/null to disable ffmpeg log. 0.9.117
* v1.0, 2014-05-25, fix [#76][bug #76], allow edge vhost to add or remove. 0.9.114
* v1.0, 2014-05-24, Johnny contribute [ossrs.net](http://ossrs.net). karthikeyan start to translate wiki to English.
* v1.0, 2014-05-22, fix [#78][bug #78], st joinable thread must be stop by other threads, 0.9.113
* v1.0, 2014-05-22, support amf0 StrictArray(0x0a). 0.9.111.
* v1.0, 2014-05-22, support flv parser, add amf0 to librtmp. 0.9.110
* v1.0, 2014-05-22, fix [#74][bug #74], add tcUrl for http callback on_connect, 0.9.109
* v1.0, 2014-05-19, support http heartbeat, 0.9.107
* <strong>v1.0, 2014-05-18, [1.0 mainline3(0.9.105)][r1.0a3] released. 37594 lines.</strong>
* v1.0, 2014-05-18, support http api json, to PUT/POST. 0.9.105
* v1.0, 2014-05-17, fix [#72][bug #72], also need stream_id for send_and_free_message. 0.9.101
* v1.0, 2014-05-17, rename struct to class. 0.9.100
* v1.0, 2014-05-14, fix [#67][bug #67] pithy print, stage must has a age. 0.9.98
* v1.0, 2014-05-13, fix mem leak for delete[] SharedPtrMessage array. 0.9.95
* v1.0, 2014-05-12, refine the kbps calc module. 0.9.93
* v1.0, 2014-05-12, fix bug [#64][bug #64]: install_dir=DESTDIR+PREFIX
* v1.0, 2014-05-08, fix [#36][bug #36]: never directly use \*(int32_t\*) for arm.
* v1.0, 2014-05-08, fix [#60][bug #60]: support aggregate message
* v1.0, 2014-05-08, fix [#59][bug #59], edge support FMS origin server. 0.9.92
* v1.0, 2014-05-06, fix [#50][bug #50], ubuntu14 build error.
* v1.0, 2014-05-04, support mips linux.
* v1.0, 2014-04-30, fix bug [#34][bug #34]: convert signal to io thread. 0.9.85
* v1.0, 2014-04-29, refine RTMP protocol completed, to 0.9.81
* <strong>v1.0, 2014-04-28, [1.0 mainline2(0.9.79)][r1.0a2] released. 35255 lines.</strong>
* v1.0, 2014-04-28, support full edge RTMP server. 0.9.79
* v1.0, 2014-04-27, support basic edge(play/publish) RTMP server. 0.9.78
* v1.0, 2014-04-25, add donation page. 0.9.76
* v1.0, 2014-04-21, support android app to start srs for internal edge. 0.9.72
* v1.0, 2014-04-19, support tool over srs-librtmp to ingest flv/rtmp. 0.9.71
* v1.0, 2014-04-17, support dvr(record live to flv file for vod). 0.9.69
* v1.0, 2014-04-11, add speex1.2 to transcode flash encoder stream. 0.9.58
* v1.0, 2014-04-10, support reload ingesters(add/remov/update). 0.9.57
* <strong>v1.0, 2014-04-07, [1.0 mainline(0.9.55)][r1.0a0] released. 30000 lines.</strong>
* v1.0, 2014-04-07, support [ingest][v1_CN_SampleIngest] file/stream/device.
* v1.0, 2014-04-05, support [http api][v1_CN_HTTPApi] and [http server][v1_CN_HTTPServer].
* v1.0, 2014-04-03, implements http framework and api/v1/version.
* v1.0, 2014-03-30, fix bug for st detecting epoll failed, force st to use epoll.
* v1.0, 2014-03-29, add wiki [Performance for RaspberryPi][v1_CN_RaspberryPi].
* v1.0, 2014-03-29, add release binary package for raspberry-pi. 
* v1.0, 2014-03-26, support RTMP ATC for HLS/HDS to support backup(failover).
* v1.0, 2014-03-23, support daemon, default start in daemon.
* v1.0, 2014-03-22, support make install/install-api and uninstall.
* v1.0, 2014-03-22, add ./etc/init.d/srs, refine to support make clean then make.
* v1.0, 2014-03-21, write pid to ./objs/srs.pid.
* v1.0, 2014-03-20, refine hls code, support pure audio HLS.
* v1.0, 2014-03-19, add vn/an for FFMPEG to drop video/audio for radio stream.
* v1.0, 2014-03-19, refine handshake, client support complex handshake, add utest.
* v1.0, 2014-03-16, fix bug on arm of st, the sp change from 20 to 8, for respberry-pi, @see [commit][p22]
* v1.0, 2014-03-16, support ARM([debian armhf, v7cpu][v1_CN_SrsLinuxArm]) with rtmp/ssl/hls/librtmp.
* v1.0, 2014-03-12, finish utest for amf0 codec.
* v1.0, 2014-03-06, add gperftools for mem leak detect, mem/cpu profile.
* v1.0, 2014-03-04, add gest framework for utest, build success.
* v1.0, 2014-03-02, add wiki [srs-librtmp][v1_CN_SrsLibrtmp], [SRS for arm][v1_CN_SrsLinuxArm], [product][v1_CN_Product]
* v1.0, 2014-03-02, srs-librtmp, client publish/play library like librtmp.
* v1.0, 2014-03-01, modularity, extract core/kernel/rtmp/app/main module.
* v1.0, 2014-02-28, support arm build(SRS/ST), add ssl to 3rdparty package.
* v1.0, 2014-02-28, add wiki [BuildArm][v1_CN_Build], [FFMPEG][v1_CN_FFMPEG], [Reload][v1_CN_Reload]
* v1.0, 2014-02-27, add wiki [LowLatency][v1_CN_LowLatency], [HTTPCallback][v1_CN_HTTPCallback], [ServerSideScript][v1_CN_ServerSideScript], [IDE][v1_CN_IDE]
* v1.0, 2014-01-19, add wiki [DeliveryHLS][v1_CN_DeliveryHLS]
* v1.0, 2014-01-12, add wiki [HowToAskQuestion][v1_CN_HowToAskQuestion], [RtmpUrlVhost][v1_CN_RtmpUrlVhost]
* v1.0, 2014-01-11, fix jw/flower player pause bug, which send closeStream actually.
* v1.0, 2014-01-05, add wiki [Build][v1_CN_Build], [Performance][v1_CN_Performance], [Forward][v1_CN_Forward]
* v1.0, 2014-01-01, change listen(512), chunk-size(60000), to improve performance.
* v1.0, 2013-12-27, merge from wenjie, the bandwidth test feature.
* <strong>v0.9, 2013-12-25, [v0.9][r0.9] released. 20926 lines.</strong>
* v0.9, 2013-12-25, fix the bitrate bug(in Bps), use enhanced microphone.
* v0.9, 2013-12-22, demo video meeting or chat(SRS+cherrypy+jquery+bootstrap).
* v0.9, 2013-12-22, merge from wenjie, support banwidth test.
* v0.9, 2013-12-22, merge from wenjie: support set chunk size at vhost level
* v0.9, 2013-12-21, add [players][player] for play and publish.
* v0.9, 2013-12-15, ensure the HLS(ts) is continous when republish stream.
* v0.9, 2013-12-15, fix the hls reload bug, feed it the sequence header.
* v0.9, 2013-12-15, refine protocol, use int64_t timestamp for ts and jitter.
* v0.9, 2013-12-15, support set the live queue length(in seconds), drop when full.
* v0.9, 2013-12-15, fix the forwarder reconnect bug, feed it the sequence header.
* v0.9, 2013-12-15, support reload the hls/forwarder/transcoder.
* v0.9, 2013-12-14, refine the thread model for the retry threads.
* v0.9, 2013-12-10, auto install depends tools/libs on centos/ubuntu.
* <strong>v0.8, 2013-12-08, [v0.8][r0.8] released. 19186 lines.</strong>
* v0.8, 2013-12-08, support [http hooks][v1_CN_HTTPCallback]: on_connect/close/publish/unpublish/play/stop.
* v0.8, 2013-12-08, support multiple http hooks for a event.
* v0.8, 2013-12-07, support http callback hooks, on_connect.
* v0.8, 2013-12-07, support network based cli and json result, add CherryPy 3.2.4.
* v0.8, 2013-12-07, update http/hls/rtmp load test tool [SB][srs-bench], use SRS rtmp sdk.
* v0.8, 2013-12-06, support max_connections, drop if exceed.
* v0.8, 2013-12-05, support log_dir, write ffmpeg log to file.
* v0.8, 2013-12-05, fix the forward/hls/encoder bug.
* <strong>v0.7, 2013-12-03, [v0.7][r0.7] released. 17605 lines.</strong>
* v0.7, 2013-12-01, support dead-loop detect for forwarder and transcoder.
* v0.7, 2013-12-01, support all ffmpeg filters and params.
* v0.7, 2013-11-30, support live stream transcoder by ffmpeg.
* v0.7, 2013-11-30, support --with/without -ffmpeg, build ffmpeg-2.1.
* v0.7, 2013-11-30, add ffmpeg-2.1, x264-core138, lame-3.99.5, libaacplus-2.0.2.
* <strong>v0.6, 2013-11-29, [v0.6][r0.6] released. 16094 lines.</strong>
* v0.6, 2013-11-29, add performance summary, 1800 clients, 900Mbps, CPU 90.2%, 41MB.
* v0.6, 2013-11-29, support forward stream to other edge server.
* v0.6, 2013-11-29, support forward stream to other origin server.
* v0.6, 2013-11-28, fix memory leak bug, aac decode bug.
* v0.6, 2013-11-27, support --with or --without -hls and -ssl options.
* v0.6, 2013-11-27, support AAC 44100HZ sample rate for iphone, adjust the timestamp.
* <strong>v0.5, 2013-11-26, [v0.5][r0.5] released. 14449 lines.</strong>
* v0.5, 2013-11-24, support HLS(m3u8), fragment and window.
* v0.5, 2013-11-24, support record to ts file for HLS.
* v0.5, 2013-11-21, add ts_info tool to demux ts file.
* v0.5, 2013-11-16, add rtmp players(OSMF/jwplayer5/jwplayer6).
* <strong>v0.4, 2013-11-10, [v0.4][r0.4] released. 12500 lines.</strong>
* v0.4, 2013-11-10, support config and reload the pithy print.
* v0.4, 2013-11-09, support reload config(vhost and its detail).
* v0.4, 2013-11-09, support reload config(listen and chunk_size) by SIGHUP(1).
* v0.4, 2013-11-09, support longtime(>4.6hours) publish/play.
* v0.4, 2013-11-09, support config the chunk_size.
* v0.4, 2013-11-09, support pause for live stream.
* <strong>v0.3, 2013-11-04, [v0.3][r0.3] released. 11773 lines.</strong>
* v0.3, 2013-11-04, support refer/play-refer/publish-refer.
* v0.3, 2013-11-04, support vhosts specified config.
* v0.3, 2013-11-02, support listen multiple ports.
* v0.3, 2013-11-02, support config file in nginx-conf style.
* v0.3, 2013-10-29, support pithy print log message specified by stage.
* v0.3, 2013-10-28, support librtmp without extended-timestamp in 0xCX chunk packet.
* v0.3, 2013-10-27, support cache last gop for client fast startup.
* <strong>v0.2, 2013-10-25, [v0.2][r0.2] released. 10125 lines.</strong>
* v0.2, 2013-10-25, support flash publish.
* v0.2, 2013-10-25, support h264/avc codec by rtmp complex handshake.
* v0.2, 2013-10-24, support time jitter detect and correct algorithm
* v0.2, 2013-10-24, support decode codec type to cache the h264/avc sequence header.
* <strong>v0.1, 2013-10-23, [v0.1][r0.1] released. 8287 lines.</strong>
* v0.1, 2013-10-23, support basic amf0 codec, simplify the api using c-style api.
* v0.1, 2013-10-23, support shared ptr msg for zero memory copy.
* v0.1, 2013-10-22, support vp6 codec with rtmp protocol specified simple handshake.
* v0.1, 2013-10-20, support multiple flash client play live streaming.
* v0.1, 2013-10-20, support FMLE/FFMPEG publish live streaming.
* v0.1, 2013-10-18, support rtmp message2chunk protocol(send\_message).
* v0.1, 2013-10-17, support rtmp chunk2message protocol(recv\_message).

### Performance

Performance benchmark history, on virtual box.

* See also: [Performance for x86/x64 Test Guide][v1_CN_Performance]
* See also: [Performance for RaspberryPi][v1_CN_RaspberryPi]
* About multiple-process performance, read [srs-dolphin][srs-dolphin].

#### Play RTMP benchmark

The play RTMP benchmark by [SB][srs-bench]:


|   Update      |    SRS    |    Clients    |     Type      |    CPU    |  Memory   | Commit        |
| ------------- | --------- | ------------- | ------------- | --------- | --------  | ------------  |
|   2013-11-28  |   0.5.0   |   1.8k(1800)  |   players     |   90%     |   41M     |   -           |
|   2014-07-12  |   0.9.156 |   1.8k(1800)  |   players     |   68%     |   38MB    |   -           |
|   2014-07-12  |   0.9.156 |   2.7k(2700)  |   players     |   89%     |   61MB    |   [code][p6]  |
|   2014-11-11  |   1.0.5   |   2.7k(2700)  |   players     |   85%     |   66MB    |   -           |
|   2014-11-11  |   2.0.12  |   2.7k(2700)  |   players     |   85%     |   66MB    |   -           |
|   2014-11-12  |   2.0.14  |   2.7k(2700)  |   players     |   69%     |   59MB    |   -           |
|   2014-11-12  |   2.0.14  |   3.5k(3500)  |   players     |   95%     |   78MB    |   [code][p7]  |
|   2014-11-13  |   2.0.15  |   6.0k(6000)  |   players     |   82%     |   203MB   |   [code][p8]  |
|   2014-11-22  |   2.0.30  |   7.5k(7500)  |   players     |   87%     |   320MB   |   [code][p9]  |
|   2014-12-05  |   2.0.55  |   8.0k(8000)  |   players     |   89%     |   360MB   |   [code][p10] |
|   2014-12-05  |   2.0.57  |   9.0k(9000)  |   players     |   90%     |   468MB   |   [code][p11] |
|   2014-12-07  |   2.0.67  |   10k(10000)  |   players     |   95%     |   656MB   |   [code][p12] |

#### Publish RTMP benchmark

The publish RTMP benchmark by [SB][srs-bench]:

|   Update      |    SRS    |    Clients    |     Type      |    CPU    |  Memory   | Commit        |
| ------------- | --------- | ------------- | ------------- | --------- | --------  | ------------  |
|   2014-12-03  |   1.0.10  |   1.2k(1200)  |   publishers  |   96%     |   43MB    |   -           |
|   2014-12-03  |   2.0.12  |   1.2k(1200)  |   publishers  |   96%     |   43MB    |   -           |
|   2014-12-03  |   2.0.47  |   1.2k(1200)  |   publishers  |   84%     |   76MB    |   [code][p1]  |
|   2014-12-03  |   2.0.47  |   1.4k(1400)  |   publishers  |   95%     |   140MB   |   -           |
|   2014-12-03  |   2.0.48  |   1.4k(1400)  |   publishers  |   95%     |   140MB   |   [code][p2]  |
|   2014-12-04  |   2.0.49  |   1.4k(1400)  |   publishers  |   68%     |   144MB   |   -           |
|   2014-12-04  |   2.0.49  |   2.5k(2500)  |   publishers  |   95%     |   404MB   |   [code][p3]  |
|   2014-12-04  |   2.0.51  |   2.5k(2500)  |   publishers  |   91%     |   259MB   |   [code][p4]  |
|   2014-12-04  |   2.0.52  |   4.0k(4000)  |   publishers  |   80%     |   331MB   |   [code][p5]  |

#### Play HTTP FLV benchmark

The play HTTP FLV benchmark by [SB][srs-bench]:


|   Update      |    SRS    |    Clients    |     Type      |    CPU    |  Memory   | Commit        |
| ------------- | --------- | ------------- | ------------- | --------- | --------  | ------------  |
|   2014-05-24  |   2.0.167 |   1.0k(1000)  |   players     |   82%     |   86MB    |   -           |
|   2014-05-24  |   2.0.168 |   2.3k(2300)  |   players     |   92%     |   276MB   |   [code][p17] |
|   2014-05-24  |   2.0.169 |   3.0k(3000)  |   players     |   94%     |   188MB   |   [code][p18] |
|   2014-05-24  |   2.0.170 |   3.0k(3000)  |   players     |   89%     |   96MB    |   [code][p19] |
|   2014-05-25  |   2.0.171 |   6.0k(6000)  |   players     |   84%     |   297MB   |   [code][p20] |

#### Latency benchmark

The latency between encoder and player with realtime config([CN][v2_CN_LowLatency], [EN][v2_EN_LowLatency]):
|   

|   Update      |    SRS    |    VP6    |  H.264    |  VP6+MP3  | H.264+MP3 |
| ------------- | --------- | --------- | --------- | --------- | --------  |
|   2014-12-03  |   1.0.10  |   0.4s    |   0.4s    |   0.9s    |   1.2s    |
|   2014-12-12  |   2.0.70  |[0.1s][p13]|[0.4s][p14]|   1.0s    |   0.9s    |
|   2014-12-16  |   2.0.72  |   0.1s    |   0.4s    |[0.8s][p15]|[0.6s][p16]|

We use FMLE as encoder for benchmark. The latency of server is 0.1s+, 
and the bottleneck is the encoder. For more information, read 
[bug #257][bug #257-c0].

#### HLS overhead

About the HLS overhead of SRS, we compare the overhead to FLV by remux the HLS to FLV by ffmpeg.

| Bitrate   |   Duration    |   FLV(KB)     |   HLS(KB)     |   Overhead    |
| -------   |   --------    |   -------     |   --------    |   ---------   |
| 275kbps   |   600s        |   11144       |   12756       |   14.46%      |
| 260kbps   |   1860s       |   59344       |   68004       |   14.59%      |
| 697kbps   |   60s         |   5116        |   5476        |   7.03%       |
| 565kbps   |   453s        |   31316       |   33544       |   7.11%       |
| 565kbps   |   1813s       |   125224      |   134140      |   7.12%       |
| 861kbps   |   497s        |   52316       |   54924       |   4.98%       |
| 857kbps   |   1862s       |   195008      |   204768      |   5.00%       |
| 1301kbps  |   505s        |   80320       |   83676       |   4.17%       |
| 1312kbps  |   1915s       |   306920      |   319680      |   4.15%       |
| 2707kbps  |   600s        |   198356      |   204560      |   3.12%       |
| 2814kbps  |   1800s       |   618456      |   637660      |   3.10%       |
| 2828kbps  |   60s         |   20716       |   21356       |   3.08%       |
| 2599kbps  |   307s        |   97580       |   100672      |   3.16%       |
| 2640kbps  |   1283s       |   413880      |   426912      |   3.14%       |
| 5254kbps  |   71s         |   45832       |   47056       |   2.67%       |
| 5147kbps  |   370s        |   195040      |   200280      |   2.68%       |
| 5158kbps  |   1327s       |   835664      |   858092      |   2.68%       |

The HLS overhead is calc by: (HLS - FLV) / FLV * 100%

## Architecture

SRS always use the most simple architecture to support complex transaction.
* System arch: the system structure and arch.
* Modularity arch: the main modularity of SRS.
* Stream arch: the stream dispatch arch of SRS.

### System Architecture

```
+------------------------------------------------------+
|                    Application                       |
|            Origin/Edge/HTTP-FLV/StreamCaster         |
+---------------+---------------+-----------+----------+
|   RAW API/    |     EXEC/     |    DVR/   | FLV/TS/  |
|   API/hook    |   Transcoder  |  HLS/HDS  | AMF0/JSON|
+---------------+---------------+-----------+ RTMP/RTSP|
|  http-parser  |  FFMPEG/x264  |  NGINX/ts | protocol |
+---------------+---------------+-----------+----------+
|              Network(state-threads)                  |
+------------------------------------------------------+
|    All Linux/Unix(RHEL,CentOS,Ubuntu,Fedora...)      |
+------------------------------------------------------+
```

### Modularity Architecture

```
+------------------------------------------------------+
|             Main(srs/ingest-hls/librtmp)             |
+------------------------------------------------------+
|          Modules(1)(User defined modularity)         |
+------------------------------------------------------+
|           App(Server/Client application)             |
+------------------------------------------------------+
|         RTMP/HTTP/RTSP/RawStream(Protocol stack)     |
+------------------------------------------------------+
|      Kernel(depends on Core, provides error/log)     |
+------------------------------------------------------+
|         Core(depends only on system apis)            |
+------------------------------------------------------+
```

Remark:

1. Modules: SRS support embeded modularity, read [modules][modules].

### Stream Architecture

```
                   +---------+              +----------+
                   | Publish |              |  Deliver |
                   +---|-----+              +----|-----+
+----------------------+-------------------------+----------------+
|     Input            | SRS(Simple RTMP Server) |     Output     |
+----------------------+-------------------------+----------------+
|    Encoder(1)        |   +-> RTMP/HDS  --------+-> Flash player |
|  (FMLE,FFMPEG, -rtmp-+->-+-> HLS/HTTP ---------+-> M3u8 player  |
|  Flash,XSPLIT,       |   +-> FLV/MP3/Aac/Ts ---+-> HTTP player  |
|  ......)             |   +-> Fowarder ---------+-> RTMP server  |
|                      |   +-> Transcoder -------+-> RTMP server  |
|                      |   +-> EXEC(5) ----------+-> External app |
|                      |   +-> DVR --------------+-> Flv file     |
|                      |   +-> BandwidthTest ----+-> flash        |
+----------------------+                         |                |
|  MediaSource(2)      |                         |                |
|  (RTSP,FILE,         |                         |                |
|   HTTP,HLS,   --pull-+->-- Ingester(3) -(rtmp)-+-> SRS          |
|   Device,            |                         |                |
|   ......)            |                         |                |
+----------------------+                         |                |
|  MediaSource(2)      |                         |                |
|  (RTSP,FILE,         |                         |                |
|   HTTP,HLS,   --push-+->-- Streamer(4) -(rtmp)-+-> SRS          |
|   Device,            |                         |                |
|   ......)            |                         |                |
+----------------------+-------------------------+----------------+

```

Remark:

1. Encoder: Encoder must push RTMP stream to SRS server.
1. MediaSource: Any media source, which can be ingest by ffmpeg.
1. Ingester: SRS fork a ffmpeg(or application) to ingest something to rtmp to SRS. Read [Ingest][v1_CN_Ingest].
1. Streamer: SRS listen to remux some protocol to rtmp to SRS. Read [Streamer][v2_CN_Streamer].
1. EXEC: SRS exec external application when got event, read [ng-exec][v3_CN_NgExec].

Beijing, 2013.10<br/>
Winlin


[p1]: https://github.com/simple-rtmp-server/srs/commit/787ab674e38734ea8e0678101614fdcd84645dc8
[p2]: https://github.com/simple-rtmp-server/srs/commit/f35ec2155b1408d528a9f37da7904c9625186bcf
[p3]: https://github.com/simple-rtmp-server/srs/commit/29324fab469e0f7cef9ad04ffdbce832ac7dd9ff
[p4]: https://github.com/simple-rtmp-server/srs/commit/f57801eb46c16755b173984b915a4166922df6a6
[p5]: https://github.com/simple-rtmp-server/srs/commit/5589b13d2e216b91f97afb78ee0c011b2fccf7da
[p6]: https://github.com/simple-rtmp-server/srs/commit/1ae3e6c64cc5cee90e6050c26968ebc3c18281be
[p7]: https://github.com/simple-rtmp-server/srs/commit/8acd143a7a152885b815999162660fd4e7a3f247
[p8]: https://github.com/simple-rtmp-server/srs/commit/cc6aca9ad55342a06440ce7f3b38453776b2b2d1
[p9]: https://github.com/simple-rtmp-server/srs/commit/58136ec178e3d47db6c90a59875d7e40946936e5
[p10]: https://github.com/simple-rtmp-server/srs/commit/58136ec178e3d47db6c90a59875d7e40946936e5
[p11]: https://github.com/simple-rtmp-server/srs/commit/9ee138746f83adc26f0e236ec017f4d68a300004
[p12]: https://github.com/simple-rtmp-server/srs/commit/1311b6fe6576fd7b9c6d299b0f8f2e8d202f4bf8
[p13]: https://github.com/simple-rtmp-server/srs/commit/10297fab519811845b549a8af40a6bcbd23411e8
[p14]: https://github.com/simple-rtmp-server/srs/commit/10297fab519811845b549a8af40a6bcbd23411e8
[p15]: https://github.com/simple-rtmp-server/srs/commit/0d6b91039d408328caab31a1077d56a809b6bebc
[p16]: https://github.com/simple-rtmp-server/srs/commit/0d6b91039d408328caab31a1077d56a809b6bebc
[p17]: https://github.com/simple-rtmp-server/srs/commit/fc995473eb02c7cf64b5b212b456e11f34aa7984
[p18]: https://github.com/simple-rtmp-server/srs/commit/960341b9b2b9646270ccfd113b4dd784d9826c73
[p19]: https://github.com/simple-rtmp-server/srs/commit/4df19ba99a4e4d80cd89b304f9298d343497bec9
[p20]: https://github.com/simple-rtmp-server/srs/commit/d12fc7fcc5b2e9e3c8ee5c7da01d0e41c8f8ca4a
[p21]: https://github.com/simple-rtmp-server/srs/commit/87519aaae835199e5adb60c0ae2c1cd24939448c
[p22]: https://github.com/simple-rtmp-server/srs/commit/5a4373d4835758188b9a1f03005cea0b6ddc62aa
[p23]: https://github.com/simple-rtmp-server/srs/pull/239

[authors]: https://github.com/simple-rtmp-server/srs/blob/develop/AUTHORS.txt
[bigthanks]: https://github.com/simple-rtmp-server/srs/wiki/v1_CN_Product#bigthanks
[st]: https://github.com/winlinvip/state-threads
[st2]: http://sourceforge.net/projects/state-threads/
[state-threads]: http://sourceforge.net/projects/state-threads/
[nginx-rtmp]: https://github.com/arut/nginx-rtmp-module
[http-parser]: https://github.com/joyent/http-parser
[nginx]: http://nginx.org/
[FFMPEG]: http://ffmpeg.org/
[libx264]: http://www.videolan.org/
[srs]: https://github.com/simple-rtmp-server/srs
[csdn]: https://code.csdn.net/winlinvip/srs-csdn
[oschina]: http://git.oschina.net/winlinvip/srs.oschina
[srs-dolphin]: https://github.com/simple-rtmp-server/srs-dolphin
[srs-bench]: https://github.com/simple-rtmp-server/srs-bench
[srs-ngb]: https://github.com/simple-rtmp-server/srs-ngb
[srs-librtmp]: https://github.com/simple-rtmp-server/srs-librtmp
[gitlab]: https://gitlab.com/winlinvip/srs-gitlab
[console]: http://ossrs.net:1985/console
[player]: http://ossrs.net/players/srs_player.html
[modules]: https://github.com/simple-rtmp-server/srs/blob/develop/trunk/modules/readme.txt

[v1_CN_Git]: https://github.com/simple-rtmp-server/srs/wiki/v1_CN_Git
[v1_EN_Git]: https://github.com/simple-rtmp-server/srs/wiki/v1_EN_Git
[v1_CN_SampleRTMP]: https://github.com/simple-rtmp-server/srs/wiki/v1_CN_SampleRTMP
[v1_EN_SampleRTMP]: https://github.com/simple-rtmp-server/srs/wiki/v1_EN_SampleRTMP
[v1_CN_SampleRTMPCluster]: https://github.com/simple-rtmp-server/srs/wiki/v1_CN_SampleRTMPCluster
[v1_EN_SampleRTMPCluster]: https://github.com/simple-rtmp-server/srs/wiki/v1_EN_SampleRTMPCluster
[v2_CN_SampleHLS]: https://github.com/simple-rtmp-server/srs/wiki/v2_CN_SampleHLS
[v2_EN_SampleHLS]: https://github.com/simple-rtmp-server/srs/wiki/v2_EN_SampleHLS
[v2_CN_SampleTranscode2HLS]: https://github.com/simple-rtmp-server/srs/wiki/v2_CN_SampleTranscode2HLS
[v2_EN_SampleTranscode2HLS]: https://github.com/simple-rtmp-server/srs/wiki/v2_EN_SampleTranscode2HLS
[v2_CN_SampleFFMPEG]: https://github.com/simple-rtmp-server/srs/wiki/v2_CN_SampleFFMPEG
[v2_EN_SampleFFMPEG]: https://github.com/simple-rtmp-server/srs/wiki/v2_EN_SampleFFMPEG
[v1_CN_SampleForward]: https://github.com/simple-rtmp-server/srs/wiki/v1_CN_SampleForward
[v1_EN_SampleForward]: https://github.com/simple-rtmp-server/srs/wiki/v1_EN_SampleForward
[v2_CN_SampleRealtime]: https://github.com/simple-rtmp-server/srs/wiki/v2_CN_SampleRealtime
[v2_EN_SampleRealtime]: https://github.com/simple-rtmp-server/srs/wiki/v2_EN_SampleRealtime
[v1_CN_SampleARM]: https://github.com/simple-rtmp-server/srs/wiki/v1_CN_SampleARM
[v1_EN_SampleARM]: https://github.com/simple-rtmp-server/srs/wiki/v1_EN_SampleARM
[v1_CN_SampleIngest]: https://github.com/simple-rtmp-server/srs/wiki/v1_CN_SampleIngest
[v1_EN_SampleIngest]: https://github.com/simple-rtmp-server/srs/wiki/v1_EN_SampleIngest
[v1_CN_SampleHTTP]: https://github.com/simple-rtmp-server/srs/wiki/v1_CN_SampleHTTP
[v1_EN_SampleHTTP]: https://github.com/simple-rtmp-server/srs/wiki/v1_EN_SampleHTTP
[v1_CN_SampleDemo]: https://github.com/simple-rtmp-server/srs/wiki/v1_CN_SampleDemo
[v1_EN_SampleDemo]: https://github.com/simple-rtmp-server/srs/wiki/v1_EN_SampleDemo
[v2_CN_SrsLibrtmp2]: https://github.com/simple-rtmp-server/srs/wiki/v2_CN_SrsLibrtmp#publish-h264-raw-data
[v2_EN_SrsLibrtmp2]: https://github.com/simple-rtmp-server/srs/wiki/v2_EN_SrsLibrtmp#publish-h264-raw-data
[v1_CN_Sample]: https://github.com/simple-rtmp-server/srs/wiki/v1_CN_Sample
[v1_EN_Sample]: https://github.com/simple-rtmp-server/srs/wiki/v1_EN_Sample
[v1_CN_Product]: https://github.com/simple-rtmp-server/srs/wiki/v1_CN_Product
[v1_EN_Product]: https://github.com/simple-rtmp-server/srs/wiki/v1_EN_Product
[v1_CN_Home]: https://github.com/simple-rtmp-server/srs/wiki/v1_CN_Home
[v1_EN_Home]: https://github.com/simple-rtmp-server/srs/wiki/v1_EN_Home
[v2_CN_Home]: https://github.com/simple-rtmp-server/srs/wiki/v2_CN_Home
[v2_EN_Home]: https://github.com/simple-rtmp-server/srs/wiki/v2_EN_Home
[v3_CN_Home]: https://github.com/simple-rtmp-server/srs/wiki/v3_CN_Home
[v3_EN_Home]: https://github.com/simple-rtmp-server/srs/wiki/v3_EN_Home
[donation0]: http://winlinvip.github.io/srs.release/donation/index.html
[donation1]: http://www.ossrs.net/srs.release/donation/index.html
[donation2]: http://www.ossrs.net/srs.release/donation/paypal.html
[donations]: https://github.com/simple-rtmp-server/srs/blob/develop/DONATIONS.txt

[v2_CN_Build]: https://github.com/simple-rtmp-server/srs/wiki/v2_CN_Build
[v2_EN_Build]: https://github.com/simple-rtmp-server/srs/wiki/v2_EN_Build
[v1_CN_Performance]: https://github.com/simple-rtmp-server/srs/wiki/v1_CN_Performance
[v1_EN_Performance]: https://github.com/simple-rtmp-server/srs/wiki/v1_EN_Performance
[v1_CN_DeliveryRTMP]: https://github.com/simple-rtmp-server/srs/wiki/v1_CN_DeliveryRTMP
[v1_EN_DeliveryRTMP]: https://github.com/simple-rtmp-server/srs/wiki/v1_EN_DeliveryRTMP
[v1_CN_Edge]: https://github.com/simple-rtmp-server/srs/wiki/v1_CN_Edge
[v1_EN_Edge]: https://github.com/simple-rtmp-server/srs/wiki/v1_EN_Edge
[v1_CN_RtmpUrlVhost]: https://github.com/simple-rtmp-server/srs/wiki/v1_CN_RtmpUrlVhost
[v1_EN_RtmpUrlVhost]: https://github.com/simple-rtmp-server/srs/wiki/v1_EN_RtmpUrlVhost
[v1_CN_DeliveryHLS]: https://github.com/simple-rtmp-server/srs/wiki/v1_CN_DeliveryHLS
[v1_EN_DeliveryHLS]: https://github.com/simple-rtmp-server/srs/wiki/v1_EN_DeliveryHLS
[v1_CN_DeliveryHLS2]: https://github.com/simple-rtmp-server/srs/wiki/v1_CN_DeliveryHLS#hlsaudioonly
[v1_EN_DeliveryHLS2]: https://github.com/simple-rtmp-server/srs/wiki/v1_EN_DeliveryHLS#hlsaudioonly
[v1_CN_Reload]: https://github.com/simple-rtmp-server/srs/wiki/v1_CN_Reload
[v1_EN_Reload]: https://github.com/simple-rtmp-server/srs/wiki/v1_EN_Reload
[v1_CN_LowLatency2]: https://github.com/simple-rtmp-server/srs/wiki/v1_CN_LowLatency#gop-cache
[v1_EN_LowLatency2]: https://github.com/simple-rtmp-server/srs/wiki/v1_EN_LowLatency#gop-cache
[v1_CN_Forward]: https://github.com/simple-rtmp-server/srs/wiki/v1_CN_Forward
[v1_EN_Forward]: https://github.com/simple-rtmp-server/srs/wiki/v1_EN_Forward
[v1_CN_FFMPEG]: https://github.com/simple-rtmp-server/srs/wiki/v1_CN_FFMPEG
[v1_EN_FFMPEG]: https://github.com/simple-rtmp-server/srs/wiki/v1_EN_FFMPEG
[v1_CN_HTTPCallback]: https://github.com/simple-rtmp-server/srs/wiki/v1_CN_HTTPCallback
[v1_EN_HTTPCallback]: https://github.com/simple-rtmp-server/srs/wiki/v1_EN_HTTPCallback
[v1_CN_BandwidthTestTool]: https://github.com/simple-rtmp-server/srs/wiki/v1_CN_BandwidthTestTool
[v1_EN_BandwidthTestTool]: https://github.com/simple-rtmp-server/srs/wiki/v1_EN_BandwidthTestTool
[v1_CN_SampleDemo]: https://github.com/simple-rtmp-server/srs/wiki/v1_CN_SampleDemo
[v1_EN_SampleDemo]: https://github.com/simple-rtmp-server/srs/wiki/v1_EN_SampleDemo
[v2_CN_SrsLibrtmp]: https://github.com/simple-rtmp-server/srs/wiki/v2_CN_SrsLibrtmp
[v2_EN_SrsLibrtmp]: https://github.com/simple-rtmp-server/srs/wiki/v2_EN_SrsLibrtmp
[v1_CN_SrsLinuxArm]: https://github.com/simple-rtmp-server/srs/wiki/v1_CN_SrsLinuxArm
[v1_EN_SrsLinuxArm]: https://github.com/simple-rtmp-server/srs/wiki/v1_EN_SrsLinuxArm
[v1_CN_LinuxService]: https://github.com/simple-rtmp-server/srs/wiki/v1_CN_LinuxService
[v1_EN_LinuxService]: https://github.com/simple-rtmp-server/srs/wiki/v1_EN_LinuxService
[v1_CN_RTMP-ATC]: https://github.com/simple-rtmp-server/srs/wiki/v1_CN_RTMP-ATC
[v1_EN_RTMP-ATC]: https://github.com/simple-rtmp-server/srs/wiki/v1_EN_RTMP-ATC
[v1_CN_HTTPApi]: https://github.com/simple-rtmp-server/srs/wiki/v1_CN_HTTPApi
[v1_EN_HTTPApi]: https://github.com/simple-rtmp-server/srs/wiki/v1_EN_HTTPApi
[v1_CN_Ingest]: https://github.com/simple-rtmp-server/srs/wiki/v1_CN_Ingest
[v1_EN_Ingest]: https://github.com/simple-rtmp-server/srs/wiki/v1_EN_Ingest
[v1_CN_DVR]: https://github.com/simple-rtmp-server/srs/wiki/v1_CN_DVR
[v1_EN_DVR]: https://github.com/simple-rtmp-server/srs/wiki/v1_EN_DVR
[v1_CN_SrsLog]: https://github.com/simple-rtmp-server/srs/wiki/v1_CN_SrsLog
[v1_EN_SrsLog]: https://github.com/simple-rtmp-server/srs/wiki/v1_EN_SrsLog
[v1_CN_DRM2]: https://github.com/simple-rtmp-server/srs/wiki/v1_CN_DRM#tokentraverse
[v1_EN_DRM2]: https://github.com/simple-rtmp-server/srs/wiki/v1_EN_DRM#tokentraverse
[v2_CN_SampleHTTP]: https://github.com/simple-rtmp-server/srs/wiki/v2_CN_SampleHTTP
[v2_EN_SampleHTTP]: https://github.com/simple-rtmp-server/srs/wiki/v2_EN_SampleHTTP
[v2_CN_FlvVodStream]: https://github.com/simple-rtmp-server/srs/wiki/v2_CN_FlvVodStream
[v2_EN_FlvVodStream]: https://github.com/simple-rtmp-server/srs/wiki/v2_EN_FlvVodStream
[v2_CN_SrsLibrtmp2]: https://github.com/simple-rtmp-server/srs/wiki/v2_CN_SrsLibrtmp#publish-h264-raw-data
[v2_EN_SrsLibrtmp2]: https://github.com/simple-rtmp-server/srs/wiki/v2_EN_SrsLibrtmp#publish-h264-raw-data
[v2_CN_SrsLibrtmp3]: https://github.com/simple-rtmp-server/srs/wiki/v2_CN_SrsLibrtmp#publish-audio-raw-stream
[v2_EN_SrsLibrtmp3]: https://github.com/simple-rtmp-server/srs/wiki/v2_EN_SrsLibrtmp#publish-audio-raw-stream
[v2_CN_Security]: https://github.com/simple-rtmp-server/srs/wiki/v2_CN_Security
[v2_EN_Security]: https://github.com/simple-rtmp-server/srs/wiki/v2_EN_Security
[v2_CN_DeliveryHttpStream]: https://github.com/simple-rtmp-server/srs/wiki/v2_CN_DeliveryHttpStream
[v2_EN_DeliveryHttpStream]: https://github.com/simple-rtmp-server/srs/wiki/v2_EN_DeliveryHttpStream
[v1_CN_DeliveryHDS]: https://github.com/simple-rtmp-server/srs/wiki/v1_CN_DeliveryHDS
[v1_EN_DeliveryHDS]: https://github.com/simple-rtmp-server/srs/wiki/v1_EN_DeliveryHDS
[v2_CN_Streamer]: https://github.com/simple-rtmp-server/srs/wiki/v2_CN_Streamer
[v2_EN_Streamer]: https://github.com/simple-rtmp-server/srs/wiki/v2_EN_Streamer
[v2_CN_Streamer2]: https://github.com/simple-rtmp-server/srs/wiki/v2_CN_Streamer#push-http-flv-to-srs
[v2_EN_Streamer2]: https://github.com/simple-rtmp-server/srs/wiki/v2_EN_Streamer#push-http-flv-to-srs
[v2_CN_SampleHttpFlv]: https://github.com/simple-rtmp-server/srs/wiki/v2_CN_SampleHttpFlv
[v2_EN_SampleHttpFlv]: https://github.com/simple-rtmp-server/srs/wiki/v2_EN_SampleHttpFlv
[v2_CN_SampleHttpFlvCluster]: https://github.com/simple-rtmp-server/srs/wiki/v2_CN_SampleHttpFlvCluster
[v2_EN_SampleHttpFlvCluster]: https://github.com/simple-rtmp-server/srs/wiki/v2_EN_SampleHttpFlvCluster
[v2_CN_LowLatency]: https://github.com/simple-rtmp-server/srs/wiki/v2_CN_LowLatency
[v2_EN_LowLatency]: https://github.com/simple-rtmp-server/srs/wiki/v2_EN_LowLatency
[v2_EN_LowLatency#merged-read]: https://github.com/simple-rtmp-server/srs/wiki/v2_EN_LowLatency#merged-read
[v1_CN_Performance#performancereport4k]: https://github.com/simple-rtmp-server/srs/wiki/v1_CN_Performance#performancereport4k
[v1_CN_DRM#tokentraverse]: https://github.com/simple-rtmp-server/srs/wiki/v1_CN_DRM#tokentraverse
[v1_CN_RaspberryPi]: https://github.com/simple-rtmp-server/srs/wiki/v1_CN_RaspberryPi
[v1_CN_SrsLibrtmp]: https://github.com/simple-rtmp-server/srs/wiki/v1_CN_SrsLibrtmp
[v1_CN_Build]: https://github.com/simple-rtmp-server/srs/wiki/v1_CN_Build
[v1_CN_LowLatency]: https://github.com/simple-rtmp-server/srs/wiki/v1_CN_LowLatency
[v1_CN_HowToAskQuestion]: https://github.com/simple-rtmp-server/srs/wiki/v1_CN_HowToAskQuestion
[v1_CN_Build]: https://github.com/simple-rtmp-server/srs/wiki/v1_CN_Build
[v1_CN_Performance]: https://github.com/simple-rtmp-server/srs/wiki/v1_CN_Performance
[v1_CN_RaspberryPi]: https://github.com/simple-rtmp-server/srs/wiki/v1_CN_RaspberryPi
[v2_CN_LowLatency#merged-read]: https://github.com/simple-rtmp-server/srs/wiki/v2_CN_LowLatency#merged-read
[v1_CN_Product]: https://github.com/simple-rtmp-server/srs/wiki/v1_CN_Product
[v1_CN_ServerSideScript]: https://github.com/simple-rtmp-server/srs/wiki/v1_CN_ServerSideScript
[v2_EN_LowLatency#merged-write]: https://github.com/simple-rtmp-server/srs/wiki/v2_EN_LowLatency#merged-write
[v1_CN_IDE]: https://github.com/simple-rtmp-server/srs/wiki/v1_CN_IDE
[v2_CN_LowLatency#merged-write]: https://github.com/simple-rtmp-server/srs/wiki/v2_CN_LowLatency#merged-write
[v3_CN_NgExec]:https://github.com/simple-rtmp-server/srs/wiki/v3_CN_NgExec
[v3_EN_NgExec]:https://github.com/simple-rtmp-server/srs/wiki/v3_EN_NgExec

[bug #213]: https://github.com/simple-rtmp-server/srs/issues/213
[bug #194]: https://github.com/simple-rtmp-server/srs/issues/194
[bug #182]: https://github.com/simple-rtmp-server/srs/issues/182
[bug #257]: https://github.com/simple-rtmp-server/srs/issues/257
[bug #179]: https://github.com/simple-rtmp-server/srs/issues/179
[bug #224]: https://github.com/simple-rtmp-server/srs/issues/224
[bug #251]: https://github.com/simple-rtmp-server/srs/issues/251
[bug #293]: https://github.com/simple-rtmp-server/srs/issues/293
[bug #250]: https://github.com/simple-rtmp-server/srs/issues/250
[bug #301]: https://github.com/simple-rtmp-server/srs/issues/301
[bug #304]: https://github.com/simple-rtmp-server/srs/issues/304
[bug #133]: https://github.com/simple-rtmp-server/srs/issues/133
[bug #92]: https://github.com/simple-rtmp-server/srs/issues/92
[bug #367]: https://github.com/simple-rtmp-server/srs/issues/367
[bug #471]: https://github.com/simple-rtmp-server/srs/issues/471
[bug #380]: https://github.com/simple-rtmp-server/srs/issues/380
[bug #474]: https://github.com/simple-rtmp-server/srs/issues/474
[bug #484]: https://github.com/simple-rtmp-server/srs/issues/484
[bug #485]: https://github.com/simple-rtmp-server/srs/issues/485
[bug #495]: https://github.com/simple-rtmp-server/srs/issues/495
[bug #475]: https://github.com/simple-rtmp-server/srs/issues/475
[bug #458]: https://github.com/simple-rtmp-server/srs/issues/458
[bug #454]: https://github.com/simple-rtmp-server/srs/issues/454
[bug #442]: https://github.com/simple-rtmp-server/srs/issues/442
[bug #169]: https://github.com/simple-rtmp-server/srs/issues/169
[bug #441]: https://github.com/simple-rtmp-server/srs/issues/441
[bug #433]: https://github.com/simple-rtmp-server/srs/issues/433
[bug #425]: https://github.com/simple-rtmp-server/srs/issues/425
[bug #424]: https://github.com/simple-rtmp-server/srs/issues/424
[bug #421]: https://github.com/simple-rtmp-server/srs/issues/421
[bug #435]: https://github.com/simple-rtmp-server/srs/issues/435
[bug #420]: https://github.com/simple-rtmp-server/srs/issues/420
[bug #209]: https://github.com/simple-rtmp-server/srs/issues/209
[bug #409]: https://github.com/simple-rtmp-server/srs/issues/409
[bug #404]: https://github.com/simple-rtmp-server/srs/issues/404
[bug #391]: https://github.com/simple-rtmp-server/srs/issues/391
[bug #397]: https://github.com/simple-rtmp-server/srs/issues/397
[bug #400]: https://github.com/simple-rtmp-server/srs/issues/400
[bug #383]: https://github.com/simple-rtmp-server/srs/issues/383
[bug #381]: https://github.com/simple-rtmp-server/srs/issues/381
[bug #375]: https://github.com/simple-rtmp-server/srs/issues/375
[bug #304]: https://github.com/simple-rtmp-server/srs/issues/304
[bug #372]: https://github.com/simple-rtmp-server/srs/issues/372
[bug #366]: https://github.com/simple-rtmp-server/srs/issues/366
[bug #351]: https://github.com/simple-rtmp-server/srs/issues/351
[bug #155]: https://github.com/simple-rtmp-server/srs/issues/155
[bug #324]: https://github.com/simple-rtmp-server/srs/issues/324
[bug #324]: https://github.com/simple-rtmp-server/srs/issues/324
[bug #328]: https://github.com/simple-rtmp-server/srs/issues/328
[bug #155]: https://github.com/simple-rtmp-server/srs/issues/155
[bug #316]: https://github.com/simple-rtmp-server/srs/issues/316
[bug #310]: https://github.com/simple-rtmp-server/srs/issues/310
[bug #322]: https://github.com/simple-rtmp-server/srs/issues/322
[bug #179]: https://github.com/simple-rtmp-server/srs/issues/179
[bug #304]: https://github.com/simple-rtmp-server/srs/issues/304
[bug #133]: https://github.com/simple-rtmp-server/srs/issues/133
[bug #304]: https://github.com/simple-rtmp-server/srs/issues/304
[bug #304]: https://github.com/simple-rtmp-server/srs/issues/304
[bug #304]: https://github.com/simple-rtmp-server/srs/issues/304
[bug #311]: https://github.com/simple-rtmp-server/srs/issues/311
[bug #310]: https://github.com/simple-rtmp-server/srs/issues/310
[bug #136]: https://github.com/simple-rtmp-server/srs/issues/136
[bug #250]: https://github.com/simple-rtmp-server/srs/issues/250
[bug #301]: https://github.com/simple-rtmp-server/srs/issues/301
[bug #301]: https://github.com/simple-rtmp-server/srs/issues/301
[bug #268]: https://github.com/simple-rtmp-server/srs/issues/268
[bug #151]: https://github.com/simple-rtmp-server/srs/issues/151
[bug #151]: https://github.com/simple-rtmp-server/srs/issues/151
[bug #293]: https://github.com/simple-rtmp-server/srs/issues/293
[bug #293]: https://github.com/simple-rtmp-server/srs/issues/293
[bug #293]: https://github.com/simple-rtmp-server/srs/issues/293
[bug #277]: https://github.com/simple-rtmp-server/srs/issues/277
[bug #277]: https://github.com/simple-rtmp-server/srs/issues/277
[bug #290]: https://github.com/simple-rtmp-server/srs/issues/290
[bug #281]: https://github.com/simple-rtmp-server/srs/issues/281
[bug #274]: https://github.com/simple-rtmp-server/srs/issues/274
[bug #179]: https://github.com/simple-rtmp-server/srs/issues/179
[bug #211]: https://github.com/simple-rtmp-server/srs/issues/211
[bug #207]: https://github.com/simple-rtmp-server/srs/issues/207
[bug #158]: https://github.com/simple-rtmp-server/srs/issues/158
[bug #216]: https://github.com/simple-rtmp-server/srs/issues/216
[bug #263]: https://github.com/simple-rtmp-server/srs/issues/263
[bug #270]: https://github.com/simple-rtmp-server/srs/issues/270
[bug #266]: https://github.com/simple-rtmp-server/srs/issues/266
[bug #267]: https://github.com/simple-rtmp-server/srs/issues/267
[bug #268]: https://github.com/simple-rtmp-server/srs/issues/268
[bug #264]: https://github.com/simple-rtmp-server/srs/issues/264
[bug #264]: https://github.com/simple-rtmp-server/srs/issues/264
[bug #257]: https://github.com/simple-rtmp-server/srs/issues/257
[bug #251]: https://github.com/simple-rtmp-server/srs/issues/251
[bug #251]: https://github.com/simple-rtmp-server/srs/issues/251
[bug #241]: https://github.com/simple-rtmp-server/srs/issues/241
[bug #241]: https://github.com/simple-rtmp-server/srs/issues/241
[bug #241]: https://github.com/simple-rtmp-server/srs/issues/241
[bug #248]: https://github.com/simple-rtmp-server/srs/issues/248
[bug #244]: https://github.com/simple-rtmp-server/srs/issues/244
[bug #237]: https://github.com/simple-rtmp-server/srs/issues/237
[bug #235]: https://github.com/simple-rtmp-server/srs/issues/235
[bug #215]: https://github.com/simple-rtmp-server/srs/issues/215
[bug #212]: https://github.com/simple-rtmp-server/srs/issues/212
[bug #217]: https://github.com/simple-rtmp-server/srs/issues/217
[bug #212]: https://github.com/simple-rtmp-server/srs/issues/212
[bug #213]: https://github.com/simple-rtmp-server/srs/issues/213
[bug #204]: https://github.com/simple-rtmp-server/srs/issues/204
[bug #203]: https://github.com/simple-rtmp-server/srs/issues/203
[bug #202]: https://github.com/simple-rtmp-server/srs/issues/202
[bug #200]: https://github.com/simple-rtmp-server/srs/issues/200
[bug #194]: https://github.com/simple-rtmp-server/srs/issues/194
[bug #194]: https://github.com/simple-rtmp-server/srs/issues/194
[bug #195]: https://github.com/simple-rtmp-server/srs/issues/195
[bug #191]: https://github.com/simple-rtmp-server/srs/issues/191
[bug #66]: https://github.com/simple-rtmp-server/srs/issues/66
[bug #185]: https://github.com/simple-rtmp-server/srs/issues/185
[bug #186]: https://github.com/simple-rtmp-server/srs/issues/186
[bug #184]: https://github.com/simple-rtmp-server/srs/issues/184
[bug #151]: https://github.com/simple-rtmp-server/srs/issues/151
[bug #162]: https://github.com/simple-rtmp-server/srs/issues/162
[bug #180]: https://github.com/simple-rtmp-server/srs/issues/180
[bug #177]: https://github.com/simple-rtmp-server/srs/issues/177
[bug #167]: https://github.com/simple-rtmp-server/srs/issues/167
[bug #150]: https://github.com/simple-rtmp-server/srs/issues/150
[bug #165]: https://github.com/simple-rtmp-server/srs/issues/165
[bug #160]: https://github.com/simple-rtmp-server/srs/issues/160
[bug #155]: https://github.com/simple-rtmp-server/srs/issues/155
[bug #148]: https://github.com/simple-rtmp-server/srs/issues/148
[bug #147]: https://github.com/simple-rtmp-server/srs/issues/147
[bug #79]: https://github.com/simple-rtmp-server/srs/issues/79
[bug #57]: https://github.com/simple-rtmp-server/srs/issues/57
[bug #85]: https://github.com/simple-rtmp-server/srs/issues/85
[bug #145]: https://github.com/simple-rtmp-server/srs/issues/145
[bug #143]: https://github.com/simple-rtmp-server/srs/issues/143
[bug #138]: https://github.com/simple-rtmp-server/srs/issues/138
[bug #142]: https://github.com/simple-rtmp-server/srs/issues/142
[bug #141]: https://github.com/simple-rtmp-server/srs/issues/141
[bug #124]: https://github.com/simple-rtmp-server/srs/issues/124
[bug #121]: https://github.com/simple-rtmp-server/srs/issues/121
[bug #119]: https://github.com/simple-rtmp-server/srs/issues/119
[bug #81]: https://github.com/simple-rtmp-server/srs/issues/81
[bug #103]: https://github.com/simple-rtmp-server/srs/issues/103
[bug #111]: https://github.com/simple-rtmp-server/srs/issues/111
[bug #110]: https://github.com/simple-rtmp-server/srs/issues/110
[bug #109]: https://github.com/simple-rtmp-server/srs/issues/109
[bug #108]: https://github.com/simple-rtmp-server/srs/issues/108
[bug #98]: https://github.com/simple-rtmp-server/srs/issues/98
[bug #87]: https://github.com/simple-rtmp-server/srs/issues/87
[bug #84]: https://github.com/simple-rtmp-server/srs/issues/84
[bug #89]: https://github.com/simple-rtmp-server/srs/issues/89
[bug #76]: https://github.com/simple-rtmp-server/srs/issues/76
[bug #78]: https://github.com/simple-rtmp-server/srs/issues/78
[bug #74]: https://github.com/simple-rtmp-server/srs/issues/74
[bug #72]: https://github.com/simple-rtmp-server/srs/issues/72
[bug #67]: https://github.com/simple-rtmp-server/srs/issues/67
[bug #64]: https://github.com/simple-rtmp-server/srs/issues/64
[bug #36]: https://github.com/simple-rtmp-server/srs/issues/36
[bug #60]: https://github.com/simple-rtmp-server/srs/issues/60
[bug #59]: https://github.com/simple-rtmp-server/srs/issues/59
[bug #50]: https://github.com/simple-rtmp-server/srs/issues/50
[bug #34]: https://github.com/simple-rtmp-server/srs/issues/34
[bug #257-c0]: https://github.com/simple-rtmp-server/srs/issues/257#issuecomment-66864413
[bug #110]: https://github.com/simple-rtmp-server/srs/issues/110
[bug #109]: https://github.com/simple-rtmp-server/srs/issues/109
[bug #108]: https://github.com/simple-rtmp-server/srs/issues/108
[bug #104]: https://github.com/simple-rtmp-server/srs/issues/104
[bug #98]: https://github.com/simple-rtmp-server/srs/issues/98
[bug #87]: https://github.com/simple-rtmp-server/srs/issues/87
[bug #84]: https://github.com/simple-rtmp-server/srs/issues/84
[bug #89]: https://github.com/simple-rtmp-server/srs/issues/89
[bug #76]: https://github.com/simple-rtmp-server/srs/issues/76
[bug #78]: https://github.com/simple-rtmp-server/srs/issues/78
[bug #74]: https://github.com/simple-rtmp-server/srs/issues/74
[bug #72]: https://github.com/simple-rtmp-server/srs/issues/72
[bug #67]: https://github.com/simple-rtmp-server/srs/issues/67
[bug #64]: https://github.com/simple-rtmp-server/srs/issues/64
[bug #36]: https://github.com/simple-rtmp-server/srs/issues/36
[bug #60]: https://github.com/simple-rtmp-server/srs/issues/60
[bug #59]: https://github.com/simple-rtmp-server/srs/issues/59
[bug #50]: https://github.com/simple-rtmp-server/srs/issues/50
[bug #34]: https://github.com/simple-rtmp-server/srs/issues/34
[bug #367]: https://github.com/simple-rtmp-server/srs/issues/367
[bug #319]: https://github.com/simple-rtmp-server/srs/issues/319
[bug #367]: https://github.com/simple-rtmp-server/srs/issues/367
[bug #459]: https://github.com/simple-rtmp-server/srs/issues/459
[bug #470]: https://github.com/simple-rtmp-server/srs/issues/470
[bug #319]: https://github.com/simple-rtmp-server/srs/issues/319
[bug #467]: https://github.com/simple-rtmp-server/srs/issues/467
[bug #464]: https://github.com/simple-rtmp-server/srs/issues/464
[bug #465]: https://github.com/simple-rtmp-server/srs/issues/465
[bug #299]: https://github.com/simple-rtmp-server/srs/issues/299
[bug #92]: https://github.com/simple-rtmp-server/srs/issues/92
[bug #299]: https://github.com/simple-rtmp-server/srs/issues/299
[bug #466]: https://github.com/simple-rtmp-server/srs/issues/466
[bug #468]: https://github.com/simple-rtmp-server/srs/issues/468
[bug #xxxxxxx]: https://github.com/simple-rtmp-server/srs/issues/xxxxxxx

[r2.0a1]: https://github.com/simple-rtmp-server/srs/releases/tag/2.0a1
[r2.0a0]: https://github.com/simple-rtmp-server/srs/releases/tag/2.0a0
[r1.0r4]: https://github.com/simple-rtmp-server/srs/releases/tag/1.0r4
[r1.0r3]: https://github.com/simple-rtmp-server/srs/releases/tag/1.0r3
[r1.0r2]: https://github.com/simple-rtmp-server/srs/releases/tag/1.0r2
[r1.0r1]: https://github.com/simple-rtmp-server/srs/releases/tag/1.0r1
[r1.0r0]: https://github.com/simple-rtmp-server/srs/releases/tag/1.0r0
[r1.0b0]: https://github.com/simple-rtmp-server/srs/releases/tag/1.0.beta
[r1.0a7]: https://github.com/simple-rtmp-server/srs/releases/tag/1.0.mainline7
[r1.0a6]: https://github.com/simple-rtmp-server/srs/releases/tag/1.0.mainline6
[r1.0a5]: https://github.com/simple-rtmp-server/srs/releases/tag/1.0.mainline5
[r1.0a4]: https://github.com/simple-rtmp-server/srs/releases/tag/1.0.mainline4
[r1.0a3]: https://github.com/simple-rtmp-server/srs/releases/tag/1.0.mainline3
[r1.0a2]: https://github.com/simple-rtmp-server/srs/releases/tag/1.0.mainline2
[r1.0a0]: https://github.com/simple-rtmp-server/srs/releases/tag/1.0.mainline
[r0.9]: https://github.com/simple-rtmp-server/srs/releases/tag/0.9
[r0.8]: https://github.com/simple-rtmp-server/srs/releases/tag/0.8
[r0.7]: https://github.com/simple-rtmp-server/srs/releases/tag/0.7
[r0.6]: https://github.com/simple-rtmp-server/srs/releases/tag/0.6
[r0.5]: https://github.com/simple-rtmp-server/srs/releases/tag/0.5
[r0.4]: https://github.com/simple-rtmp-server/srs/releases/tag/0.4
[r0.3]: https://github.com/simple-rtmp-server/srs/releases/tag/0.3
[r0.2]: https://github.com/simple-rtmp-server/srs/releases/tag/0.2
[r0.1]: https://github.com/simple-rtmp-server/srs/releases/tag/0.1


[contact]: https://github.com/simple-rtmp-server/srs/wiki/v1_CN_Contact
[more0]: http://winlinvip.github.io/srs.release/releases/
[more1]: http://www.ossrs.net/srs.release/releases/

[branch1]: https://github.com/simple-rtmp-server/srs/tree/1.0release
[branch2]: https://github.com/simple-rtmp-server/srs/tree/2.0release
[release2]: https://github.com/simple-rtmp-server/srs/wiki/v1_CN_Product#release20
[release3]: https://github.com/simple-rtmp-server/srs/wiki/v1_CN_Product#release30
[centos0]: http://winlinvip.github.io/srs.release/releases/files/SRS-CentOS6-x86_64-2.0.189.zip
[centos1]: http://www.ossrs.net/srs.release/releases/files/SRS-CentOS6-x86_64-2.0.189.zip
[srs_CN]: https://github.com/simple-rtmp-server/srs/wiki/v3_CN_Home
[srs_EN]: https://github.com/simple-rtmp-server/srs/wiki/v3_EN_Home
<|MERGE_RESOLUTION|>--- conflicted
+++ resolved
@@ -385,7 +385,6 @@
 
 ### History
 
-<<<<<<< HEAD
 * v3.0, 2015-09-19, support amf0 and json to convert with each other.
 * v3.0, 2015-09-19, json objects support dumps to string.
 * v3.0, 2015-09-14, fix [#459][bug #459], support dvr raw api. 3.0.4
@@ -394,12 +393,6 @@
 * v3.0, 2015-08-31, fix [#319][bug #319], http raw api support query global and vhost.
 * v3.0, 2015-08-28, fix [#471][bug #471], api response the width and height. 3.0.2
 * v3.0, 2015-08-25, fix [#367][bug #367], support nginx-rtmp exec. 3.0.1
-=======
-* v2.0, 2015-10-01, for [#495][bug #495] decrease the srs-librtmp size. 2.0.193
-* v2.0, 2015-09-23, for [#485][bug #485] error when arm glibc 2.15+ or not i386/x86_64/amd64. 2.0.192
-* v2.0, 2015-09-23, for [#485][bug #485] srs for respberrypi and cubieboard. 2.0.191
-* v2.0, 2015-09-21, fix [#484][bug #484] hotfix the openssl build script 2.0.190
->>>>>>> a3c22947
 * <strong>v2.0, 2015-09-14, [2.0 alpha1(2.0.189)][r2.0a1] released. 89269 lines.</strong>
 * <strong>v2.0, 2015-08-23, [2.0 alpha0(2.0.185)][r2.0a0] released. 89022 lines.</strong>
 * v2.0, 2015-08-22, HTTP API support JSONP by specifies the query string callback=xxx.
