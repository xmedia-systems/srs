#!/bin/bash

#####################################################################################
# the main output dir, all configure and make output are in this dir.
#####################################################################################
# create the main objs
SRS_WORKDIR="."
SRS_OBJS_DIR="objs"
SRS_OBJS="${SRS_WORKDIR}/${SRS_OBJS_DIR}"
mkdir -p ${SRS_OBJS}

#####################################################################################
# linux shell color support.
RED="\\e[31m"
GREEN="\\e[32m"
YELLOW="\\e[33m"
BLACK="\\e[0m"

#####################################################################################
# parse user options, set the variables like:
# srs features: SRS_SSL/SRS_HLS/SRS_NGINX/SRS_FFMPEG_TOOL/SRS_HTTP_CALLBACK/......
# build options: SRS_JOBS
#####################################################################################
# parse options, exit with error when parse options invalid.
. auto/options.sh

# for export srs-librtmp, change target to it.
. auto/generate-srs-librtmp-project.sh

# the auto generated variables.
SRS_AUTO_HEADERS_H="${SRS_OBJS}/srs_auto_headers.hpp"

# clean the exists, when not export srs-librtmp.
# do this only when the options is ok.
if [ $SRS_EXPORT_LIBRTMP_PROJECT = NO ]; then
    if [[ -f Makefile ]]; then
        make clean
    fi
fi

# write user options to headers
echo "// auto generated by configure" > $SRS_AUTO_HEADERS_H
echo "#ifndef SRS_AUTO_HEADER_HPP" >> $SRS_AUTO_HEADERS_H
echo "#define SRS_AUTO_HEADER_HPP" >> $SRS_AUTO_HEADERS_H
echo "" >> $SRS_AUTO_HEADERS_H

echo "#define SRS_AUTO_BUILD_TS \"`date +%s`\"" >> $SRS_AUTO_HEADERS_H
echo "#define SRS_AUTO_BUILD_DATE \"`date \"+%Y-%m-%d %H:%M:%S\"`\"" >> $SRS_AUTO_HEADERS_H
echo "#define SRS_AUTO_UNAME \"`uname -a`\"" >> $SRS_AUTO_HEADERS_H
echo "#define SRS_AUTO_USER_CONFIGURE \"${SRS_AUTO_USER_CONFIGURE}\"" >> $SRS_AUTO_HEADERS_H
echo "#define SRS_AUTO_CONFIGURE \"${SRS_AUTO_CONFIGURE}\"" >> $SRS_AUTO_HEADERS_H

# new empty line to auto headers file.
echo "" >> $SRS_AUTO_HEADERS_H

#####################################################################################
# generate auto headers file, depends on the finished of options.sh
#####################################################################################
if [ $SRS_ARM_UBUNTU12 = YES ]; then
    __SrsArmCC="arm-linux-gnueabi-gcc";
    __SrsArmGCC="arm-linux-gnueabi-gcc";
    __SrsArmCXX="arm-linux-gnueabi-g++";
    __SrsArmAR="arm-linux-gnueabi-ar";
    __SrsArmLD="arm-linux-gnueabi-ld";
    __SrsArmRANDLIB="arm-linux-gnueabi-ranlib";
fi
if [ $SRS_MIPS_UBUNTU12 = YES ]; then
    __SrsArmCC="mipsel-openwrt-linux-gcc";
    __SrsArmGCC="mipsel-openwrt-linux-gcc";
    __SrsArmCXX="mipsel-openwrt-linux-g++";
    __SrsArmAR="mipsel-openwrt-linux-ar";
    __SrsArmLD="mipsel-openwrt-linux-ld";
    __SrsArmRANDLIB="mipsel-openwrt-linux-ranlib";
fi
# the arm-ubuntu12 options for make for depends
if [[ -z $SrsArmCC ]]; then SrsArmCC=$__SrsArmCC; fi
if [[ -z $SrsArmGCC ]]; then SrsArmGCC=$__SrsArmGCC; fi
if [[ -z $SrsArmCXX ]]; then SrsArmCXX=$__SrsArmCXX; fi
if [[ -z $SrsArmAR ]]; then SrsArmAR=$__SrsArmAR; fi
if [[ -z $SrsArmLD ]]; then SrsArmLD=$__SrsArmLD; fi
if [[ -z $SrsArmRANDLIB ]]; then SrsArmRANDLIB=$__SrsArmRANDLIB; fi
# write to source file
if [ $SRS_EMBEDED_CPU = YES ]; then
    echo "cc=$SrsArmCC gcc=$SrsArmGCC g++=$SrsArmCXX ar=$SrsArmAR ld=$SrsArmLD randlib=$SrsArmRANDLIB"
    echo "#define SRS_AUTO_EMBEDED_TOOL_CHAIN \"cc=$SrsArmCC gcc=$SrsArmGCC g++=$SrsArmCXX ar=$SrsArmAR ld=$SrsArmLD randlib=$SrsArmRANDLIB\"" >> $SRS_AUTO_HEADERS_H
else
    echo "#define SRS_AUTO_EMBEDED_TOOL_CHAIN \"normal x86/x64 gcc\"" >> $SRS_AUTO_HEADERS_H
fi
echo "" >> $SRS_AUTO_HEADERS_H

# apply user options.
. auto/depends.sh

# auto header EOF.
echo "#endif" >> $SRS_AUTO_HEADERS_H
echo "" >> $SRS_AUTO_HEADERS_H

#####################################################################################
# generate Makefile.
#####################################################################################
SRS_MAKEFILE="Makefile"
# ubuntu echo in Makefile cannot display color, use bash instead
SRS_BUILD_SUMMARY="_srs_build_summary.sh"

#####################################################################################
# srs-librtmp sample entry
SrsLibrtmpSampleEntry="nossl"
if [ $SRS_SSL = YES ]; then SrsLibrtmpSampleEntry="ssl";fi
# utest make entry, (cd utest; make)
SrsUtestMakeEntry="@echo -e \"ignore utest for it's disabled\""
if [ $SRS_UTEST = YES ]; then SrsUtestMakeEntry="(cd ${SRS_OBJS_DIR}/utest; \$(MAKE))"; fi

#####################################################################################
# generate colorful summary script
. auto/summary.sh

#####################################################################################
# makefile
echo "generate Makefile"
cat << END > ${SRS_WORKDIR}/${SRS_MAKEFILE}
.PHONY: default _default install install-api help clean server librtmp utest _prepare_dir

# install prefix.
SRS_PREFIX=${SRS_PREFIX}
__REAL_INSTALL=\$(DESTDIR)\$(SRS_PREFIX)

END

# embeded, ubuntu12, use embeded tool chain.
if [ $SRS_EMBEDED_CPU = YES ]; then
    cat << END >> ${SRS_WORKDIR}/${SRS_MAKEFILE}
default:
	\$(MAKE) GCC=${SrsArmGCC} CXX=${SrsArmCXX} AR=${SrsArmAR} LINK=${SrsArmCXX} _default

END
# x86/x64, use gnu-gcc/g++ tool chain.
else
    cat << END >> ${SRS_WORKDIR}/${SRS_MAKEFILE}
default:
	\$(MAKE) _default

END
fi

# the real entry for all platform:
#       the server, librtmp and utest
# where the bellow will check and disable some entry by only echo.
cat << END >> ${SRS_WORKDIR}/${SRS_MAKEFILE}
_default: server librtmp utest
	@bash objs/_srs_build_summary.sh

help:
	@echo "Usage: make <help>|<clean>|<server>|<librtmp>|<utest>|<install>|<install-api>|<uninstall>"
	@echo "  help               display this help menu"
	@echo "  clean              cleanup project"
	@echo "  server             build the srs(simple rtmp server) over st(state-threads)"
	@echo "  librtmp            build the client publish/play library, and samples"
	@echo "  utest              build the utest for srs"
	@echo "  install            install srs to the prefix path"
	@echo "  install-api        install srs and api-server to the prefix path"
	@echo "  uninstall          uninstall srs from prefix path"

clean: 
	(cd ${SRS_OBJS_DIR}; rm -rf srs srs_utest)
	(cd ${SRS_OBJS_DIR}; rm -rf src research include lib)
	(cd ${SRS_OBJS_DIR}/utest; rm -rf *.o *.a)
	(cd research/librtmp; make clean)
	(cd research/api-server/static-dir; rm -rf crossdomain.xml forward live players)

END

# if export librtmp, donot build the srs server.
if [ $SRS_EXPORT_LIBRTMP_PROJECT != NO ]; then
    cat << END >> ${SRS_WORKDIR}/${SRS_MAKEFILE}
server: _prepare_dir
	@echo "donot build the srs(simple rtmp server) for srs-librtmp"

END
else
    cat << END >> ${SRS_WORKDIR}/${SRS_MAKEFILE}
server: _prepare_dir
	@echo "build the srs(simple rtmp server) over st(state-threads)"
	\$(MAKE) -f ${SRS_OBJS_DIR}/${SRS_MAKEFILE} srs

END
fi

# disable install entry for srs-librtmp
if [ $SRS_EXPORT_LIBRTMP_PROJECT != NO ]; then
    cat << END >> ${SRS_WORKDIR}/${SRS_MAKEFILE}
uninstall: 
	@echo "disable uninstall for srs-librtmp"

install-api: 
	@echo "disable install-api for srs-librtmp"

install: 
	@echo "disable install for srs-librtmp"

END
else
    cat << END >> ${SRS_WORKDIR}/${SRS_MAKEFILE}
uninstall:
	@echo "rmdir \$(SRS_PREFIX)"
	@rm -rf \$(SRS_PREFIX)

install-api: install
	@echo "mkdir \$(__REAL_INSTALL)"
	@mkdir -p \$(__REAL_INSTALL)
	@echo "copy binary files"
	@mkdir -p \$(__REAL_INSTALL)/research/api-server
	@cp research/api-server/server.py \$(__REAL_INSTALL)/research/api-server
	@mkdir -p \$(__REAL_INSTALL)/objs/ffmpeg/bin
	@cp objs/ffmpeg/bin/ffmpeg \$(__REAL_INSTALL)/objs/ffmpeg/bin
	@echo "copy html files"
	@mkdir -p \$(__REAL_INSTALL)/research/api-server/static-dir/players
	@cp research/api-server/static-dir/crossdomain.xml \$(__REAL_INSTALL)/research/api-server/static-dir
	@cp research/api-server/static-dir/index.html \$(__REAL_INSTALL)/research/api-server/static-dir
	@cp -r research/api-server/static-dir/players/* \$(__REAL_INSTALL)/research/api-server/static-dir/players
	@echo "copy init.d script files"
	@mkdir -p \$(__REAL_INSTALL)/etc/init.d
	@cp etc/init.d/srs-api \$(__REAL_INSTALL)/etc/init.d
	@sed -i "s|^ROOT=.*|ROOT=\"\$(SRS_PREFIX)\"|g" \$(__REAL_INSTALL)/etc/init.d/srs-api
	@echo ""
	@echo "api installed, to link and start api:"
	@echo "     sudo ln -sf \$(SRS_PREFIX)/etc/init.d/srs-api /etc/init.d/srs-api"
	@echo "     /etc/init.d/srs-api start"
	@echo "     http://\$(shell bash auto/local_ip.sh):8085"
	@echo "@see: https://github.com/winlinvip/simple-rtmp-server/wiki/v1_CN_LinuxService"

install:
	@echo "mkdir \$(__REAL_INSTALL)"
	@mkdir -p \$(__REAL_INSTALL)
	@echo "make the http root dir"
	@mkdir -p \$(__REAL_INSTALL)/objs/nginx/html
	@cp research/api-server/static-dir/crossdomain.xml \$(__REAL_INSTALL)/objs/nginx/html
	@echo "copy binary files"
	@mkdir -p \$(__REAL_INSTALL)/objs
	@cp objs/srs \$(__REAL_INSTALL)/objs
	@echo "copy srs conf files"
	@mkdir -p \$(__REAL_INSTALL)/conf
	@cp conf/*.conf \$(__REAL_INSTALL)/conf
	@echo "copy init.d script files"
	@mkdir -p \$(__REAL_INSTALL)/etc/init.d
	@cp etc/init.d/srs \$(__REAL_INSTALL)/etc/init.d
	@sed -i "s|^ROOT=.*|ROOT=\"\$(SRS_PREFIX)\"|g" \$(__REAL_INSTALL)/etc/init.d/srs
	@echo ""
	@echo "srs installed, to link and start srs:"
	@echo "     sudo ln -sf \$(SRS_PREFIX)/etc/init.d/srs /etc/init.d/srs"
	@echo "     /etc/init.d/srs start"
	@echo "@see: https://github.com/winlinvip/simple-rtmp-server/wiki/v1_CN_LinuxService"

END
fi

# generate srs-librtmp entry
if [ $SRS_LIBRTMP = YES ]; then
    cat << END >> ${SRS_WORKDIR}/${SRS_MAKEFILE}
librtmp: server
	@echo "build the client publish/play library."
	\$(MAKE) -f ${SRS_OBJS_DIR}/${SRS_MAKEFILE} librtmp
	@echo "build the srs-librtmp sample"
	(cd research/librtmp; \$(MAKE) ${SrsLibrtmpSampleEntry})

END
else
    cat << END >> ${SRS_WORKDIR}/${SRS_MAKEFILE}
librtmp: server
	@echo "srs-librtmp is disabled, ignore."

END
fi

if [ $SRS_UTEST = YES ]; then
    cat << END >> ${SRS_WORKDIR}/${SRS_MAKEFILE}
utest: server
	@echo "build the utest for srs"
	${SrsUtestMakeEntry}
	@echo "utest for srs build success"

END
else
    cat << END >> ${SRS_WORKDIR}/${SRS_MAKEFILE}
utest: server
	@echo "utest is disabled, ignore"

END
fi

cat << END >> ${SRS_WORKDIR}/${SRS_MAKEFILE}
# the ./configure will generate it.
_prepare_dir:
	@mkdir -p ${SRS_OBJS_DIR}
END

#####################################################################################
# build tools or compiler args.
# enable gdb debug
GDBDebug=" -g -O0"
# the warning level.
WarnLevel=" -Wall"
# the compile standard.
CppStd="-ansi"
# for library compile
LibraryCompile=" -fPIC"
# performance of gprof
SrsGprof=""; SrsGprofLink=""; if [ $SRS_GPROF = YES ]; then SrsGprof=" -pg -lc_p"; SrsGprofLink=" -pg"; fi
# performance of gperf
SrsGperf=""; SrsGperfLink=""; if [ $SRS_GPERF = YES ]; then SrsGperfLink=" -lpthread"; fi
# the cxx flag generated.
CXXFLAGS="${CppStd}${WarnLevel}${GDBDebug}${LibraryCompile}${SrsGprof}"
if [ $SRS_GPERF = YES ]; then CXXFLAGS="${CXXFLAGS} -fno-builtin-malloc -fno-builtin-calloc -fno-builtin-realloc -fno-builtin-free"; fi
cat << END > ${SRS_OBJS}/${SRS_MAKEFILE}
GCC = gcc
CXX = g++
AR = ar
LINK = g++
CXXFLAGS = ${CXXFLAGS}

.PHONY: default srs librtmp

default:

END

#####################################################################################
# Libraries, external library to build in srs,
# header(.h): add to ModuleLibIncs if need the specified library. for example, LibSTRoot
# library(.a): add to ModuleLibFiles if binary need the specifeid library. for example, LibSTfile
#
# st(state-threads) the basic network library for SRS.
LibSTRoot="${SRS_OBJS_DIR}/st"; LibSTfile="${LibSTRoot}/libst.a"
# hp(http-parser) the http request/url parser, for SRS to support HTTP callback.
LibHttpParserRoot=""; LibHttpParserfile=""
if [ $SRS_HTTP_PARSER = YES ]; then LibHttpParserRoot="${SRS_OBJS_DIR}/hp"; LibHttpParserfile="${LibHttpParserRoot}/libhttp_parser.a"; fi
# openssl-1.0.1f, for the RTMP complex handshake.
LibSSLRoot="";LibSSLfile=""
if [ $SRS_SSL = YES ]; then if [ $SRS_USE_SYS_SSL = NO ]; then LibSSLRoot="${SRS_OBJS_DIR}/openssl/include"; LibSSLfile="${SRS_OBJS_DIR}/openssl/lib/libssl.a ${SRS_OBJS_DIR}/openssl/lib/libcrypto.a"; fi fi
# gperftools-2.1, for mem check and mem/cpu profile
LibGperfRoot=""; LibGperfFile=""
if [ $SRS_GPERF = YES ]; then LibGperfRoot="${SRS_OBJS_DIR}/gperf/include"; LibGperfFile="${SRS_OBJS_DIR}/gperf/lib/libtcmalloc_and_profiler.a"; fi
# the link options, always use static link
SrsLinkOptions="-ldl"; 
if [ $SRS_SSL = YES ]; then if [ $SRS_USE_SYS_SSL = YES ]; then SrsLinkOptions="${SrsLinkOptions} -lssl"; fi fi
# if static specified, add static
# TODO: FIXME: remove static.
if [ $SRS_STATIC = YES ]; then SrsLinkOptions="${SrsLinkOptions} -static"; fi
# if mips, add -lgcc_eh, or stl compile failed.
if [ $SRS_MIPS_UBUNTU12 = YES ]; then SrsLinkOptions="${SrsLinkOptions} -lgcc_eh"; fi

#####################################################################################
# Modules, compile each module, then link to binary
#
#Core, depends only on system apis.
MODULE_ID="CORE"
MODULE_DEPENDS=()
ModuleLibIncs=(${SRS_OBJS_DIR})
MODULE_FILES=("srs_core" "srs_core_autofree" "srs_core_performance")
CORE_INCS="src/core"; MODULE_DIR=${CORE_INCS} . auto/modules.sh
CORE_OBJS="${MODULE_OBJS[@]}"
#
#Kernel, depends on core, provides error/log/config, nothing about stream information.
MODULE_ID="KERNEL" 
MODULE_DEPENDS=("CORE") 
ModuleLibIncs=(${SRS_OBJS_DIR})
MODULE_FILES=("srs_kernel_error" "srs_kernel_log" "srs_kernel_stream"
        "srs_kernel_utility" "srs_kernel_flv" "srs_kernel_codec" "srs_kernel_file" 
        "srs_kernel_consts")
KERNEL_INCS="src/kernel"; MODULE_DIR=${KERNEL_INCS} . auto/modules.sh
KERNEL_OBJS="${MODULE_OBJS[@]}"
#
#RTMP Protocol, depends on core/kernel, provides rtmp/htttp protocol features.
MODULE_ID="RTMP" 
MODULE_DEPENDS=("CORE" "KERNEL") 
ModuleLibIncs=(${SRS_OBJS_DIR} ${LibSSLRoot})
MODULE_FILES=("srs_protocol_amf0" "srs_protocol_io" "srs_protocol_stack" "srs_protocol_rtmp"
        "srs_protocol_handshake" "srs_protocol_utility" "srs_protocol_msg_array" "srs_protocol_buffer")
RTMP_INCS="src/rtmp"; MODULE_DIR=${RTMP_INCS} . auto/modules.sh
RTMP_OBJS="${MODULE_OBJS[@]}"
#
#App Module
if [ $SRS_EXPORT_LIBRTMP_PROJECT = NO ]; then
    MODULE_ID="APP" 
    MODULE_DEPENDS=("CORE" "KERNEL" "RTMP") 
    ModuleLibIncs=(${LibSTRoot} ${LibHttpParserRoot} ${SRS_OBJS_DIR})
    MODULE_FILES=("srs_app_server" "srs_app_conn" "srs_app_rtmp_conn" "srs_app_st_socket" "srs_app_source" 
            "srs_app_refer" "srs_app_hls" "srs_app_forward" "srs_app_encoder" "srs_app_http" 
            "srs_app_thread" "srs_app_bandwidth" "srs_app_st" "srs_app_log" "srs_app_config" 
            "srs_app_pithy_print" "srs_app_reload" "srs_app_http_api" "srs_app_http_conn" "srs_app_http_hooks" 
            "srs_app_json" "srs_app_ingest" "srs_app_ffmpeg" "srs_app_utility" "srs_app_dvr" "srs_app_edge"
            "srs_app_kbps" "srs_app_heartbeat" "srs_app_empty" "srs_app_http_client" "srs_app_avc_aac"
<<<<<<< HEAD
            "srs_app_recv_thread" "srs_app_security")
=======
            "srs_app_recv_thread" "srs_app_statistic")
>>>>>>> a4a93613
    APP_INCS="src/app"; MODULE_DIR=${APP_INCS} . auto/modules.sh
    APP_OBJS="${MODULE_OBJS[@]}"
fi
#
#LIBS Module, build libsrs.a for static link.
MODULE_ID="LIBS" 
MODULE_DEPENDS=("CORE" "KERNEL" "RTMP") 
ModuleLibIncs=(${SRS_OBJS_DIR})
MODULE_FILES=("srs_librtmp" "srs_lib_simple_socket" "srs_lib_bandwidth")
LIBS_INCS="src/libs"; MODULE_DIR=${LIBS_INCS} . auto/modules.sh
LIBS_OBJS="${MODULE_OBJS[@]}"
#
#Main Module
if [ $SRS_EXPORT_LIBRTMP_PROJECT = NO ]; then
    MODULE_ID="MAIN" 
    MODULE_DEPENDS=("CORE" "KERNEL" "RTMP" "APP")
    ModuleLibIncs=(${LibSTRoot} ${SRS_OBJS_DIR} ${LibGperfRoot})
    MODULE_FILES=("srs_main_server")
    MAIN_INCS="src/main"; MODULE_DIR=${MAIN_INCS} . auto/modules.sh
    MAIN_OBJS="${MODULE_OBJS[@]}"
fi

#####################################################################################
# Binaries, main entrances, link the module and its depends modules,
# then link to a binary, for example, objs/srs
#
# disable all app when export librtmp
if [ $SRS_EXPORT_LIBRTMP_PROJECT = NO ]; then
    # all main entrances
    MAIN_ENTRANCES=("srs_main_server")
    # 
    # all depends libraries
    ModuleLibFiles=(${LibSTfile} ${LibHttpParserfile} ${LibSSLfile} ${LibGperfFile})
    # all depends objects
    MODULE_OBJS="${CORE_OBJS[@]} ${KERNEL_OBJS[@]} ${RTMP_OBJS[@]} ${APP_OBJS[@]} ${MAIN_OBJS[@]}"
    LINK_OPTIONS="${SrsLinkOptions}${SrsGprofLink}${SrsGperfLink}"
    #
    # srs:
    # srs(simple rtmp server) over st(state-threads)
    BUILD_KEY="srs" APP_MAIN="srs_main_server" APP_NAME="srs" . auto/apps.sh
fi
# srs librtmp
if [ $SRS_LIBRTMP = YES ]; then
    MODULE_OBJS="${CORE_OBJS[@]} ${KERNEL_OBJS[@]} ${RTMP_OBJS[@]} ${LIBS_OBJS[@]}"
    BUILD_KEY="librtmp" LIB_NAME="lib/srs_librtmp" . auto/libs.sh
fi
#
# utest, the unit-test cases of srs, base on gtest1.6
if [ $SRS_UTEST = YES ]; then
    MODULE_FILES=("srs_utest" "srs_utest_amf0" "srs_utest_protocol" 
            "srs_utest_kernel" "srs_utest_core" "srs_utest_config" 
            "srs_utest_reload")
    ModuleLibIncs=(${SRS_OBJS_DIR} ${LibSTRoot} ${LibSSLRoot})
    ModuleLibFiles=(${LibSTfile} ${LibHttpParserfile} ${LibSSLfile})
    MODULE_DEPENDS=("CORE" "KERNEL" "RTMP" "APP")
    MODULE_OBJS="${CORE_OBJS[@]} ${KERNEL_OBJS[@]} ${RTMP_OBJS[@]} ${APP_OBJS[@]}"
    LINK_OPTIONS="-lpthread ${SrsLinkOptions}" MODULE_DIR="src/utest" APP_NAME="srs_utest" . auto/utest.sh
fi

echo 'configure ok! '

#####################################################################################
# when configure success, prepare build
#####################################################################################
# create objs/logs for ffmpeg to write log.
if [ $SRS_EXPORT_LIBRTMP_PROJECT = NO ]; then
    mkdir -p ${SRS_OBJS}/logs
fi

#####################################################################################
# configure summary
#####################################################################################
# summary
if [ $SRS_EXPORT_LIBRTMP_PROJECT = NO ]; then
    echo ""
    echo "configure summary:"
    echo "      ${SRS_AUTO_USER_CONFIGURE}"
    echo "      ${SRS_AUTO_CONFIGURE}"
    if [ $SRS_HLS = YES ]; then
        echo -e "${GREEN}HLS is enabled${BLACK}"
    else
        echo -e "${YELLOW}warning: without HLS support${BLACK}"
    fi
    if [ $SRS_NGINX = YES ]; then
        echo -e "${GREEN}Nginx http server is enabled${BLACK}"
    else
        echo -e "${GREEN}note: Nginx http server is disabled${BLACK}"
    fi
    if [ $SRS_DVR = YES ]; then
        echo -e "${GREEN}DVR is enabled${BLACK}"
    else
        echo -e "${YELLOW}warning: without DVR support${BLACK}"
    fi
    if [ $SRS_SSL = YES ]; then
        echo -e "${GREEN}rtmp complex handshake is enabled${BLACK}"
    else
        echo -e "${YELLOW}warning: without rtmp complex handshake support, donot support h264/aac to adobe flash player${BLACK}"
    fi
    if [ $SRS_FFMPEG_TOOL = YES ]; then
        echo -e "${GREEN}transcode/mux/ingest tool FFMPEG is enabled${BLACK}"
    else
        echo -e "${YELLOW}warning: without transcode/mux/ingest tool FFMPEG support${BLACK}"
    fi
    if [ $SRS_TRANSCODE = YES ]; then
        echo -e "${GREEN}transcoding RTMP stream is enabled${BLACK}"
    else
        echo -e "${YELLOW}warning: without transcoding RTMP stream support${BLACK}"
    fi
    if [ $SRS_INGEST = YES ]; then
        echo -e "${GREEN}ingest file/stream/device is enabled${BLACK}"
    else
        echo -e "${YELLOW}warning: without ingest file/stream/device support${BLACK}"
    fi
    if [ $SRS_HTTP_CALLBACK = YES ]; then
        echo -e "${GREEN}http hooks callback over CherryPy is enabled${BLACK}"
    else
        echo -e "${YELLOW}warning: without http hooks callback over CherryPy support${BLACK}"
    fi
    if [ $SRS_HTTP_SERVER = YES ]; then
        echo -e "${GREEN}http server to delivery http stream is enabled${BLACK}"
    else
        echo -e "${YELLOW}warning: without http server to delivery http stream support${BLACK}"
    fi
    if [ $SRS_HTTP_API = YES ]; then
        echo -e "${GREEN}http api to manage server is enabled${BLACK}"
    else
        echo -e "${YELLOW}warning: without http api to manage server support${BLACK}"
    fi
    if [ $SRS_LIBRTMP = YES ]; then
        echo -e "${GREEN}srs-librtmp for client is enabled${BLACK}"
    else
        echo -e "${YELLOW}note: srs-librtmp for client is disabled${BLACK}"
    fi
    if [ $SRS_RESEARCH = YES ]; then
        echo -e "${GREEN}research tools are builded${BLACK}"
    else
        echo -e "${GREEN}note: research tools are not builded${BLACK}"
    fi
    if [ $SRS_UTEST = YES ]; then
        echo -e "${GREEN}utest for srs are builded${BLACK}"
    else
        echo -e "${YELLOW}note: utest for srs are not builded${BLACK}"
    fi
    if [ $SRS_GPERF = YES ]; then
        echo -e "${GREEN}gperf(tcmalloc) for srs are builded${BLACK}"
    else
        echo -e "${GREEN}note: gperf(tcmalloc) for srs are not builded${BLACK}"
    fi
    if [ $SRS_GPERF_MC = YES ]; then
        echo -e "${YELLOW}gmc(gperf memory check) for srs are builded -- Performance may suffer${BLACK}"
    else
        echo -e "${GREEN}note: gmc(gperf memory check) for srs are not builded${BLACK}"
    fi
    if [ $SRS_GPERF_MP = YES ]; then
        echo -e "${YELLOW}gmp(gperf memory profile) for srs are builded -- Performance may suffer${BLACK}"
    else
        echo -e "${GREEN}note: gmp(gperf memory profile) for srs are not builded${BLACK}"
    fi
    if [ $SRS_GPERF_CP = YES ]; then
        echo -e "${YELLOW}gcp(gperf cpu profile) for srs are builded -- Performance may suffer${BLACK}"
    else
        echo -e "${GREEN}note: gcp(gperf cpu profile) for srs are not builded${BLACK}"
    fi
    if [ $SRS_GPROF = YES ]; then
        echo -e "${YELLOW}gprof(GNU profile tool) for srs are builded -- Performance may suffer${BLACK}"
    else
        echo -e "${GREEN}note: gprof(GNU profile tool) for srs are not builded${BLACK}"
    fi
    if [ $SRS_ARM_UBUNTU12 = YES ]; then
        echo -e "${GREEN}arm-ubuntu12(armhf, v7cpu) for srs are builded${BLACK}"
    else
        echo -e "${GREEN}note: arm-ubuntu12(armhf, v7cpu) for srs are not builded${BLACK}"
    fi
    if [ $SRS_MIPS_UBUNTU12 = YES ]; then
        echo -e "${GREEN}mips-ubuntu12 for srs are builded${BLACK}"
    else
        echo -e "${GREEN}note: mips-ubuntu12 for srs are not builded${BLACK}"
    fi
fi

#####################################################################################
# next step
#####################################################################################
if [ $SRS_EXPORT_LIBRTMP_PROJECT = NO ]; then
    ip=`ifconfig|grep "inet addr"| grep -v "127.0.0.1"|awk '{print $2}'|awk -F ':' 'NR==1 {print $2}'`
    echo ""
    echo "to run 3rdparty application:"
    if [ $SRS_NGINX = YES ]; then
        echo "\" sudo ./objs/nginx/sbin/nginx  \" to start the nginx http server for hls"
    fi
    if [ $SRS_FFMPEG_TOOL = YES ]; then
        echo -e "\" ./objs/ffmpeg/bin/ffmpeg  \" is used for live stream transcoding"
    fi
    if [ $SRS_HTTP_CALLBACK = YES ]; then
        echo -e "\" python ./research/api-server/server.py 8085  \" to start the api-server"
    fi
    echo ""
    echo "to build:"
    echo "\" make \" to build the srs(simple rtmp server)."
    echo "\" make help \" to get the usage of make"
else
    # for srs-librtmp single file, 
    # package the whole project to srs_librtmp.h and srs_librtmp.cpp
    if [ $SRS_EXPORT_LIBRTMP_SINGLE != NO ]; then
        echo "package the whole project to srs_librtmp.h and srs_librtmp.cpp"
        . $SRS_EXPORT_LIBRTMP_SINGLE/auto/generate-srs-librtmp-single.sh
        echo -e "${GREEN}Please use the srs-librtmp files: ${BLACK}"
        echo -e "${GREEN}       $SRS_EXPORT_LIBRTMP_PROJECT/srs_librtmp.h ${BLACK}"
        echo -e "${GREEN}       $SRS_EXPORT_LIBRTMP_PROJECT/srs_librtmp.cpp ${BLACK}"
        echo -e "${GREEN}       $SRS_EXPORT_LIBRTMP_PROJECT/example.c ${BLACK}"
        echo -e "${GREEN}To compile the example: ${BLACK}"
        echo -e "${GREEN}       cd $SRS_EXPORT_LIBRTMP_PROJECT && $SRS_SINGLE_LIBRTMP_COMPILE ${BLACK}"
    # for srs-librtmp project.
    else
        echo -e "${GREEN}Please use the srs-librtmp project: ${BLACK}"
        echo -e "${GREEN}       cd $SRS_EXPORT_LIBRTMP_PROJECT && make ${BLACK}"
    fi
fi<|MERGE_RESOLUTION|>--- conflicted
+++ resolved
@@ -389,11 +389,7 @@
             "srs_app_pithy_print" "srs_app_reload" "srs_app_http_api" "srs_app_http_conn" "srs_app_http_hooks" 
             "srs_app_json" "srs_app_ingest" "srs_app_ffmpeg" "srs_app_utility" "srs_app_dvr" "srs_app_edge"
             "srs_app_kbps" "srs_app_heartbeat" "srs_app_empty" "srs_app_http_client" "srs_app_avc_aac"
-<<<<<<< HEAD
-            "srs_app_recv_thread" "srs_app_security")
-=======
-            "srs_app_recv_thread" "srs_app_statistic")
->>>>>>> a4a93613
+            "srs_app_recv_thread" "srs_app_security" "srs_app_statistic")
     APP_INCS="src/app"; MODULE_DIR=${APP_INCS} . auto/modules.sh
     APP_OBJS="${MODULE_OBJS[@]}"
 fi
