/**
 * The MIT License (MIT)
 *
 * Copyright (c) 2013-2019 Winlin
 *
 * Permission is hereby granted, free of charge, to any person obtaining a copy of
 * this software and associated documentation files (the "Software"), to deal in
 * the Software without restriction, including without limitation the rights to
 * use, copy, modify, merge, publish, distribute, sublicense, and/or sell copies of
 * the Software, and to permit persons to whom the Software is furnished to do so,
 * subject to the following conditions:
 *
 * The above copyright notice and this permission notice shall be included in all
 * copies or substantial portions of the Software.
 *
 * THE SOFTWARE IS PROVIDED "AS IS", WITHOUT WARRANTY OF ANY KIND, EXPRESS OR
 * IMPLIED, INCLUDING BUT NOT LIMITED TO THE WARRANTIES OF MERCHANTABILITY, FITNESS
 * FOR A PARTICULAR PURPOSE AND NONINFRINGEMENT. IN NO EVENT SHALL THE AUTHORS OR
 * COPYRIGHT HOLDERS BE LIABLE FOR ANY CLAIM, DAMAGES OR OTHER LIABILITY, WHETHER
 * IN AN ACTION OF CONTRACT, TORT OR OTHERWISE, ARISING FROM, OUT OF OR IN
 * CONNECTION WITH THE SOFTWARE OR THE USE OR OTHER DEALINGS IN THE SOFTWARE.
 */

#include <srs_rtmp_handshake.hpp>

#include <time.h>

#include <srs_core_autofree.hpp>
#include <srs_kernel_error.hpp>
#include <srs_kernel_log.hpp>
#include <srs_protocol_io.hpp>
#include <srs_protocol_utility.hpp>
#include <srs_rtmp_stack.hpp>
#include <srs_kernel_buffer.hpp>
#include <srs_kernel_utility.hpp>

using namespace _srs_internal;

// for openssl_HMACsha256
#include <openssl/evp.h>
#include <openssl/hmac.h>
// for openssl_generate_key
#include <openssl/dh.h>

// For randomly generate the handshake bytes.
#define RTMP_SIG_SRS_HANDSHAKE RTMP_SIG_SRS_KEY "(" RTMP_SIG_SRS_VERSION ")"

#if OPENSSL_VERSION_NUMBER < 0x10100000L

static HMAC_CTX *HMAC_CTX_new(void)
{
    HMAC_CTX *ctx = (HMAC_CTX *)malloc(sizeof(*ctx));
    if (ctx != NULL) {
        HMAC_CTX_init(ctx);
    }
    return ctx;
}

static void HMAC_CTX_free(HMAC_CTX *ctx)
{
    if (ctx != NULL) {
        HMAC_CTX_cleanup(ctx);
        free(ctx);
    }
}

static void DH_get0_key(const DH *dh, const BIGNUM **pub_key, const BIGNUM **priv_key)
{
    if (pub_key != NULL) {
        *pub_key = dh->pub_key;
    }
    if (priv_key != NULL) {
        *priv_key = dh->priv_key;
    }
}

static int DH_set0_pqg(DH *dh, BIGNUM *p, BIGNUM *q, BIGNUM *g)
{
    /* If the fields p and g in d are NULL, the corresponding input
     * parameters MUST be non-NULL.  q may remain NULL.
     */
    if ((dh->p == NULL && p == NULL)
        || (dh->g == NULL && g == NULL))
        return 0;
    
    if (p != NULL) {
        BN_free(dh->p);
        dh->p = p;
    }
    if (q != NULL) {
        BN_free(dh->q);
        dh->q = q;
    }
    if (g != NULL) {
        BN_free(dh->g);
        dh->g = g;
    }
    
    if (q != NULL) {
        dh->length = BN_num_bits(q);
    }
    
    return 1;
}

static int DH_set_length(DH *dh, long length)
{
    dh->length = length;
    return 1;
}

#endif

namespace _srs_internal
{
    // 68bytes FMS key which is used to sign the sever packet.
    uint8_t SrsGenuineFMSKey[] = {
        0x47, 0x65, 0x6e, 0x75, 0x69, 0x6e, 0x65, 0x20,
        0x41, 0x64, 0x6f, 0x62, 0x65, 0x20, 0x46, 0x6c,
        0x61, 0x73, 0x68, 0x20, 0x4d, 0x65, 0x64, 0x69,
        0x61, 0x20, 0x53, 0x65, 0x72, 0x76, 0x65, 0x72,
        0x20, 0x30, 0x30, 0x31, // Genuine Adobe Flash Media Server 001
        0xf0, 0xee, 0xc2, 0x4a, 0x80, 0x68, 0xbe, 0xe8,
        0x2e, 0x00, 0xd0, 0xd1, 0x02, 0x9e, 0x7e, 0x57,
        0x6e, 0xec, 0x5d, 0x2d, 0x29, 0x80, 0x6f, 0xab,
        0x93, 0xb8, 0xe6, 0x36, 0xcf, 0xeb, 0x31, 0xae
    }; // 68
    
    // 62bytes FP key which is used to sign the client packet.
    uint8_t SrsGenuineFPKey[] = {
        0x47, 0x65, 0x6E, 0x75, 0x69, 0x6E, 0x65, 0x20,
        0x41, 0x64, 0x6F, 0x62, 0x65, 0x20, 0x46, 0x6C,
        0x61, 0x73, 0x68, 0x20, 0x50, 0x6C, 0x61, 0x79,
        0x65, 0x72, 0x20, 0x30, 0x30, 0x31, // Genuine Adobe Flash Player 001
        0xF0, 0xEE, 0xC2, 0x4A, 0x80, 0x68, 0xBE, 0xE8,
        0x2E, 0x00, 0xD0, 0xD1, 0x02, 0x9E, 0x7E, 0x57,
        0x6E, 0xEC, 0x5D, 0x2D, 0x29, 0x80, 0x6F, 0xAB,
        0x93, 0xB8, 0xE6, 0x36, 0xCF, 0xEB, 0x31, 0xAE
    }; // 62
<<<<<<< HEAD
    
    srs_error_t do_openssl_HMACsha256(HMAC_CTX* ctx, const void* data, int data_size, void* digest, unsigned int* digest_size)
=======

    int do_openssl_HMACsha256(HMAC_CTX* ctx, const void* data, int data_size, void* digest, unsigned int* digest_size) 
>>>>>>> fde11756
    {
        srs_error_t err = srs_success;
        
        if (HMAC_Update(ctx, (unsigned char *) data, data_size) < 0) {
            return srs_error_new(ERROR_OpenSslSha256Update, "hmac update");
        }
        
        if (HMAC_Final(ctx, (unsigned char *) digest, digest_size) < 0) {
            return srs_error_new(ERROR_OpenSslSha256Final, "hmac final");
        }
        
        return err;
    }

#if OPENSSL_VERSION_NUMBER < 0x10100000L // Use old API before 1.1.0
    /**
     * sha256 digest algorithm.
     * @param key the sha256 key, NULL to use EVP_Digest, for instance,
     *       hashlib.sha256(data).digest().
     */
    srs_error_t openssl_HMACsha256(const void* key, int key_size, const void* data, int data_size, void* digest)
    {
        srs_error_t err = srs_success;
        
        unsigned int digest_size = 0;
        
        unsigned char* temp_key = (unsigned char*)key;
        unsigned char* temp_digest = (unsigned char*)digest;
        
        if (key == NULL) {
            // use data to digest.
            // @see ./crypto/sha/sha256t.c
            // @see ./crypto/evp/digest.c
            if (EVP_Digest(data, data_size, temp_digest, &digest_size, EVP_sha256(), NULL) < 0) {
                return srs_error_new(ERROR_OpenSslSha256EvpDigest, "evp digest");
            }
        } else {
            // use key-data to digest.
            HMAC_CTX *ctx = HMAC_CTX_new();
            if (ctx == NULL) {
                return srs_error_new(ERROR_OpenSslCreateHMAC, "hmac new");
            }
            // @remark, if no key, use EVP_Digest to digest,
            // for instance, in python, hashlib.sha256(data).digest().
            if (HMAC_Init_ex(ctx, temp_key, key_size, EVP_sha256(), NULL) < 0) {
                HMAC_CTX_free(ctx);
                return srs_error_new(ERROR_OpenSslSha256Init, "hmac init");
            }
            
            err = do_openssl_HMACsha256(ctx, data, data_size, temp_digest, &digest_size);
            HMAC_CTX_free(ctx);
            
            if (err != srs_success) {
                return srs_error_wrap(err, "hmac sha256");
            }
        }
        
        if (digest_size != 32) {
            return srs_error_new(ERROR_OpenSslSha256DigestSize, "digest size %d", digest_size);
        }
        
        return err;
    }
#else
    int openssl_HMACsha256(const void* key, int key_size, const void* data, int data_size, void* digest)
    {
        int err = ERROR_SUCCESS;

        unsigned int digest_size = 0;

        unsigned char* temp_key = (unsigned char*)key;
        unsigned char* temp_digest = (unsigned char*)digest;

        if (key == NULL) {
            // use data to digest.
            // @see ./crypto/sha/sha256t.c
            // @see ./crypto/evp/digest.c
            if (EVP_Digest(data, data_size, temp_digest, &digest_size, EVP_sha256(), NULL) < 0) {
                return ERROR_OpenSslSha256EvpDigest;
            }
        } else {
            // use key-data to digest.
            HMAC_CTX *ctx = HMAC_CTX_new();
            if (ctx == NULL) {
                return ERROR_OpenSslSha256Init;
            }
            // @remark, if no key, use EVP_Digest to digest,
            // for instance, in python, hashlib.sha256(data).digest().
            if (HMAC_Init_ex(ctx, temp_key, key_size, EVP_sha256(), NULL) < 0) {
                HMAC_CTX_free(ctx);
                return ERROR_OpenSslSha256Init;
            }

            err = do_openssl_HMACsha256(ctx, data, data_size, temp_digest, &digest_size);
            HMAC_CTX_free(ctx);

            if (err != ERROR_SUCCESS) {
                return err;
            }
        }

        if (digest_size != 32) {
            return ERROR_OpenSslSha256DigestSize;
        }

        return err;
    }
#endif
    
<<<<<<< HEAD
#define RFC2409_PRIME_1024 \
"FFFFFFFFFFFFFFFFC90FDAA22168C234C4C6628B80DC1CD1" \
"29024E088A67CC74020BBEA63B139B22514A08798E3404DD" \
"EF9519B3CD3A431B302B0A6DF25F14374FE1356D6D51C245" \
"E485B576625E7EC6F44C42E9A637ED6B0BFF5CB6F406B7ED" \
"EE386BFB5A899FA5AE9F24117C4B1FE649286651ECE65381" \
"FFFFFFFFFFFFFFFF"
    
=======
    #define RFC2409_PRIME_1024 \
            "FFFFFFFFFFFFFFFFC90FDAA22168C234C4C6628B80DC1CD1" \
            "29024E088A67CC74020BBEA63B139B22514A08798E3404DD" \
            "EF9519B3CD3A431B302B0A6DF25F14374FE1356D6D51C245" \
            "E485B576625E7EC6F44C42E9A637ED6B0BFF5CB6F406B7ED" \
            "EE386BFB5A899FA5AE9F24117C4B1FE649286651ECE65381" \
            "FFFFFFFFFFFFFFFF"

>>>>>>> fde11756
    SrsDH::SrsDH()
    {
        pdh = NULL;
    }

    SrsDH::~SrsDH()
    {
        close();
    }

#if OPENSSL_VERSION_NUMBER < 0x10100000L // Use old API before 1.1.0
    void SrsDH::close()
    {
        if (pdh != NULL) {
            DH_free(pdh);
            pdh = NULL;
        }
    }
    
    srs_error_t SrsDH::initialize(bool ensure_128bytes_public_key)
    {
        srs_error_t err = srs_success;
        
        for (;;) {
            if ((err = do_initialize()) != srs_success) {
                return srs_error_wrap(err, "init");
            }
            
            if (ensure_128bytes_public_key) {
                const BIGNUM *pub_key = NULL;
                DH_get0_key(pdh, &pub_key, NULL);
                int32_t key_size = BN_num_bytes(pub_key);
                if (key_size != 128) {
                    srs_warn("regenerate 128B key, current=%dB", key_size);
                    continue;
                }
            }
            
            break;
        }
        
        return err;
    }
    
    srs_error_t SrsDH::copy_public_key(char* pkey, int32_t& pkey_size)
    {
        srs_error_t err = srs_success;
        
        // copy public key to bytes.
        // sometimes, the key_size is 127, seems ok.
        const BIGNUM *pub_key = NULL;
        DH_get0_key(pdh, &pub_key, NULL);
        int32_t key_size = BN_num_bytes(pub_key);
        srs_assert(key_size > 0);
        
        // maybe the key_size is 127, but dh will write all 128bytes pkey,
        // so, donot need to set/initialize the pkey.
        // @see https://github.com/ossrs/srs/issues/165
        key_size = BN_bn2bin(pub_key, (unsigned char*)pkey);
        srs_assert(key_size > 0);
        
        // output the size of public key.
        // @see https://github.com/ossrs/srs/issues/165
        srs_assert(key_size <= pkey_size);
        pkey_size = key_size;
        
        return err;
    }
    
    srs_error_t SrsDH::copy_shared_key(const char* ppkey, int32_t ppkey_size, char* skey, int32_t& skey_size)
    {
        srs_error_t err = srs_success;
        
        BIGNUM* ppk = NULL;
        if ((ppk = BN_bin2bn((const unsigned char*)ppkey, ppkey_size, 0)) == NULL) {
            return srs_error_new(ERROR_OpenSslGetPeerPublicKey, "bin2bn");
        }
        
        // if failed, donot return, do cleanup, @see ./test/dhtest.c:168
        // maybe the key_size is 127, but dh will write all 128bytes skey,
        // so, donot need to set/initialize the skey.
        // @see https://github.com/ossrs/srs/issues/165
        int32_t key_size = DH_compute_key((unsigned char*)skey, ppk, pdh);
        
        if (key_size < ppkey_size) {
            srs_warn("shared key size=%d, ppk_size=%d", key_size, ppkey_size);
        }
        
        if (key_size < 0 || key_size > skey_size) {
            err = srs_error_new(ERROR_OpenSslComputeSharedKey, "key size %d", key_size);
        } else {
            skey_size = key_size;
        }
        
        if (ppk) {
            BN_free(ppk);
        }
        
        return err;
    }
    
    srs_error_t SrsDH::do_initialize()
    {
        srs_error_t err = srs_success;
        
        int32_t bits_count = 1024;
        
        close();
        
        //1. Create the DH
        if ((pdh = DH_new()) == NULL) {
            return srs_error_new(ERROR_OpenSslCreateDH, "dh new");
        }
        
        //2. Create his internal p and g
        BIGNUM *p, *g;
        if ((p = BN_new()) == NULL) {
            return srs_error_new(ERROR_OpenSslCreateP, "dh new");
        }
        if ((g = BN_new()) == NULL) {
            BN_free(p);
            return srs_error_new(ERROR_OpenSslCreateG, "bn new");
        }
        DH_set0_pqg(pdh, p, NULL, g);
        
        //3. initialize p and g, @see ./test/ectest.c:260
        if (!BN_hex2bn(&p, RFC2409_PRIME_1024)) {
            return srs_error_new(ERROR_OpenSslParseP1024, "hex2bn");
        }
        // @see ./test/bntest.c:1764
        if (!BN_set_word(g, 2)) {
            return srs_error_new(ERROR_OpenSslSetG, "set word");
        }
        
        // 4. Set the key length
        DH_set_length(pdh, bits_count);
        
        // 5. Generate private and public key
        // @see ./test/dhtest.c:152
        if (!DH_generate_key(pdh)) {
            return srs_error_new(ERROR_OpenSslGenerateDHKeys, "dh generate key");
        }
        
        return err;
    }
#else
    void SrsDH::close()
    {
        if (pdh != NULL) {
            DH_free(pdh);
            pdh = NULL;
        }
    }

    int SrsDH::initialize(bool ensure_128bytes_public_key)
    {
        int err = ERROR_SUCCESS;

        for (;;) {
            if ((err = do_initialize()) != ERROR_SUCCESS) {
                return err;
            }

            if (ensure_128bytes_public_key) {
                const BIGNUM *pub_key = NULL;
                DH_get0_key(pdh, &pub_key, NULL);
                int32_t key_size = BN_num_bytes(pub_key);
                if (key_size != 128) {
                    srs_warn("regenerate 128B key, current=%dB", key_size);
                    continue;
                }
            }

            break;
        }

        return err;
    }

    int SrsDH::copy_public_key(char* pkey, int32_t& pkey_size)
    {
        int err = ERROR_SUCCESS;

        // copy public key to bytes.
        // sometimes, the key_size is 127, seems ok.
        const BIGNUM *pub_key = NULL;
        DH_get0_key(pdh, &pub_key, NULL);
        int32_t key_size = BN_num_bytes(pub_key);
        srs_assert(key_size > 0);

        // maybe the key_size is 127, but dh will write all 128bytes pkey,
        // so, donot need to set/initialize the pkey.
        // @see https://github.com/ossrs/srs/issues/165
        key_size = BN_bn2bin(pub_key, (unsigned char*)pkey);
        srs_assert(key_size > 0);

        // output the size of public key.
        // @see https://github.com/ossrs/srs/issues/165
        srs_assert(key_size <= pkey_size);
        pkey_size = key_size;

        return err;
    }

    int SrsDH::copy_shared_key(const char* ppkey, int32_t ppkey_size, char* skey, int32_t& skey_size)
    {
        int err = ERROR_SUCCESS;

        BIGNUM* ppk = NULL;
        if ((ppk = BN_bin2bn((const unsigned char*)ppkey, ppkey_size, 0)) == NULL) {
            return ERROR_OpenSslGetPeerPublicKey;
        }

        // if failed, donot return, do cleanup, @see ./test/dhtest.c:168
        // maybe the key_size is 127, but dh will write all 128bytes skey,
        // so, donot need to set/initialize the skey.
        // @see https://github.com/ossrs/srs/issues/165
        int32_t key_size = DH_compute_key((unsigned char*)skey, ppk, pdh);

        if (key_size < ppkey_size) {
            srs_warn("shared key size=%d, ppk_size=%d", key_size, ppkey_size);
        }

        if (key_size < 0 || key_size > skey_size) {
            err = ERROR_OpenSslComputeSharedKey;
        } else {
            skey_size = key_size;
        }

        if (ppk) {
            BN_free(ppk);
        }

        return err;
    }

    int SrsDH::do_initialize()
    {
        int err = ERROR_SUCCESS;

        int32_t bits_count = 1024;

        close();

        //1. Create the DH
        if ((pdh = DH_new()) == NULL) {
            return ERROR_OpenSslCreateDH;
        }

        //2. Create his internal p and g
        BIGNUM *p, *g;
        if ((p = BN_new()) == NULL) {
            return ERROR_OpenSslCreateP;
        }
        if ((g = BN_new()) == NULL) {
            BN_free(p);
            return ERROR_OpenSslCreateG;
        }
        DH_set0_pqg(pdh, p, NULL, g);

        //3. initialize p and g, @see ./test/ectest.c:260
        if (!BN_hex2bn(&p, RFC2409_PRIME_1024)) {
            return ERROR_OpenSslParseP1024;
        }
        // @see ./test/bntest.c:1764
        if (!BN_set_word(g, 2)) {
            return ERROR_OpenSslSetG;
        }

        // 4. Set the key length
        DH_set_length(pdh, bits_count);

        // 5. Generate private and public key
        // @see ./test/dhtest.c:152
        if (!DH_generate_key(pdh)) {
            return ERROR_OpenSslGenerateDHKeys;
        }

        return err;
    }
#endif
    
    key_block::key_block()
    {
        offset = (int32_t)rand();
        random0 = NULL;
        random1 = NULL;
        
        int valid_offset = calc_valid_offset();
        srs_assert(valid_offset >= 0);
        
        random0_size = valid_offset;
        if (random0_size > 0) {
            random0 = new char[random0_size];
            srs_random_generate(random0, random0_size);
            snprintf(random0, random0_size, "%s", RTMP_SIG_SRS_HANDSHAKE);
        }
        
        srs_random_generate(key, sizeof(key));
        
        random1_size = 764 - valid_offset - 128 - 4;
        if (random1_size > 0) {
            random1 = new char[random1_size];
            srs_random_generate(random1, random1_size);
            snprintf(random1, random1_size, "%s", RTMP_SIG_SRS_HANDSHAKE);
        }
    }
    
    key_block::~key_block()
    {
        srs_freepa(random0);
        srs_freepa(random1);
    }
    
    srs_error_t key_block::parse(SrsBuffer* stream)
    {
        srs_error_t err = srs_success;
        
        // the key must be 764 bytes.
        srs_assert(stream->require(764));
        
        // read the last offset first, 760-763
        stream->skip(764 - sizeof(int32_t));
        offset = stream->read_4bytes();
        
        // reset stream to read others.
        stream->skip(-764);
        
        int valid_offset = calc_valid_offset();
        srs_assert(valid_offset >= 0);
        
        random0_size = valid_offset;
        if (random0_size > 0) {
            srs_freepa(random0);
            random0 = new char[random0_size];
            stream->read_bytes(random0, random0_size);
        }
        
        stream->read_bytes(key, 128);
        
        random1_size = 764 - valid_offset - 128 - 4;
        if (random1_size > 0) {
            srs_freepa(random1);
            random1 = new char[random1_size];
            stream->read_bytes(random1, random1_size);
        }
        
        return err;
    }
    
    int key_block::calc_valid_offset()
    {
        int max_offset_size = 764 - 128 - 4;
        
        int valid_offset = 0;
        uint8_t* pp = (uint8_t*)&offset;
        valid_offset += *pp++;
        valid_offset += *pp++;
        valid_offset += *pp++;
        valid_offset += *pp++;
        
        return valid_offset % max_offset_size;
    }
    
    digest_block::digest_block()
    {
        offset = (int32_t)rand();
        random0 = NULL;
        random1 = NULL;
        
        int valid_offset = calc_valid_offset();
        srs_assert(valid_offset >= 0);
        
        random0_size = valid_offset;
        if (random0_size > 0) {
            random0 = new char[random0_size];
            srs_random_generate(random0, random0_size);
            snprintf(random0, random0_size, "%s", RTMP_SIG_SRS_HANDSHAKE);
        }
        
        srs_random_generate(digest, sizeof(digest));
        
        random1_size = 764 - 4 - valid_offset - 32;
        if (random1_size > 0) {
            random1 = new char[random1_size];
            srs_random_generate(random1, random1_size);
            snprintf(random1, random1_size, "%s", RTMP_SIG_SRS_HANDSHAKE);
        }
    }
    
    digest_block::~digest_block()
    {
        srs_freepa(random0);
        srs_freepa(random1);
    }
    
    srs_error_t digest_block::parse(SrsBuffer* stream)
    {
        srs_error_t err = srs_success;
        
        // the digest must be 764 bytes.
        srs_assert(stream->require(764));
        
        offset = stream->read_4bytes();
        
        int valid_offset = calc_valid_offset();
        srs_assert(valid_offset >= 0);
        
        random0_size = valid_offset;
        if (random0_size > 0) {
            srs_freepa(random0);
            random0 = new char[random0_size];
            stream->read_bytes(random0, random0_size);
        }
        
        stream->read_bytes(digest, 32);
        
        random1_size = 764 - 4 - valid_offset - 32;
        if (random1_size > 0) {
            srs_freepa(random1);
            random1 = new char[random1_size];
            stream->read_bytes(random1, random1_size);
        }
        
        return err;
    }
    
    int digest_block::calc_valid_offset()
    {
        int max_offset_size = 764 - 32 - 4;
        
        int valid_offset = 0;
        uint8_t* pp = (uint8_t*)&offset;
        valid_offset += *pp++;
        valid_offset += *pp++;
        valid_offset += *pp++;
        valid_offset += *pp++;
        
        return valid_offset % max_offset_size;
    }
    
    c1s1_strategy::c1s1_strategy()
    {
    }
    
    c1s1_strategy::~c1s1_strategy()
    {
    }
    
    char* c1s1_strategy::get_digest()
    {
        return digest.digest;
    }
    
    char* c1s1_strategy::get_key()
    {
        return key.key;
    }
    
    srs_error_t c1s1_strategy::dump(c1s1* owner, char* _c1s1, int size)
    {
        srs_assert(size == 1536);
        return copy_to(owner, _c1s1, size, true);
    }
    
    srs_error_t c1s1_strategy::c1_create(c1s1* owner)
    {
        srs_error_t err = srs_success;
        
        // generate digest
        char* c1_digest = NULL;
        
        if ((err = calc_c1_digest(owner, c1_digest)) != srs_success) {
            return srs_error_wrap(err, "sign c1");
        }
        
        srs_assert(c1_digest != NULL);
        SrsAutoFreeA(char, c1_digest);
        
        memcpy(digest.digest, c1_digest, 32);
        
        return err;
    }
    
    srs_error_t c1s1_strategy::c1_validate_digest(c1s1* owner, bool& is_valid)
    {
        srs_error_t err = srs_success;
        
        char* c1_digest = NULL;
        
        if ((err = calc_c1_digest(owner, c1_digest)) != srs_success) {
            return srs_error_wrap(err, "validate c1");
        }
        
        srs_assert(c1_digest != NULL);
        SrsAutoFreeA(char, c1_digest);
        
        is_valid = srs_bytes_equals(digest.digest, c1_digest, 32);
        
        return err;
    }
    
    srs_error_t c1s1_strategy::s1_create(c1s1* owner, c1s1* c1)
    {
        srs_error_t err = srs_success;
        
        SrsDH dh;
        
        // ensure generate 128bytes public key.
        if ((err = dh.initialize(true)) != srs_success) {
            return srs_error_wrap(err, "dh init");
        }
        
        // directly generate the public key.
        // @see: https://github.com/ossrs/srs/issues/148
        int pkey_size = 128;
        if ((err = dh.copy_shared_key(c1->get_key(), 128, key.key, pkey_size)) != srs_success) {
            return srs_error_wrap(err, "copy shared key");
        }
        
        // although the public key is always 128bytes, but the share key maybe not.
        // we just ignore the actual key size, but if need to use the key, must use the actual size.
        // TODO: FIXME: use the actual key size.
        //srs_assert(pkey_size == 128);
        
        char* s1_digest = NULL;
        if ((err = calc_s1_digest(owner, s1_digest))  != srs_success) {
            return srs_error_wrap(err, "calc s1 digest");
        }
        
        srs_assert(s1_digest != NULL);
        SrsAutoFreeA(char, s1_digest);
        
        memcpy(digest.digest, s1_digest, 32);
        
        return err;
    }
    
    srs_error_t c1s1_strategy::s1_validate_digest(c1s1* owner, bool& is_valid)
    {
        srs_error_t err = srs_success;
        
        char* s1_digest = NULL;
        
        if ((err = calc_s1_digest(owner, s1_digest)) != srs_success) {
            return srs_error_wrap(err, "validate s1");
        }
        
        srs_assert(s1_digest != NULL);
        SrsAutoFreeA(char, s1_digest);
        
        is_valid = srs_bytes_equals(digest.digest, s1_digest, 32);
        
        return err;
    }
    
    srs_error_t c1s1_strategy::calc_c1_digest(c1s1* owner, char*& c1_digest)
    {
        srs_error_t err = srs_success;
        
        /**
         * c1s1 is splited by digest:
         *     c1s1-part1: n bytes (time, version, key and digest-part1).
         *     digest-data: 32bytes
         *     c1s1-part2: (1536-n-32)bytes (digest-part2)
         * @return a new allocated bytes, user must free it.
         */
        char* c1s1_joined_bytes = new char[1536 -32];
        SrsAutoFreeA(char, c1s1_joined_bytes);
        if ((err = copy_to(owner, c1s1_joined_bytes, 1536 - 32, false)) != srs_success) {
            return srs_error_wrap(err, "copy bytes");
        }
        
        c1_digest = new char[SRS_OpensslHashSize];
        if ((err = openssl_HMACsha256(SrsGenuineFPKey, 30, c1s1_joined_bytes, 1536 - 32, c1_digest)) != srs_success) {
            srs_freepa(c1_digest);
            return srs_error_wrap(err, "calc c1 digest");
        }
        
        return err;
    }
    
    srs_error_t c1s1_strategy::calc_s1_digest(c1s1* owner, char*& s1_digest)
    {
        srs_error_t err = srs_success;
        
        /**
         * c1s1 is splited by digest:
         *     c1s1-part1: n bytes (time, version, key and digest-part1).
         *     digest-data: 32bytes
         *     c1s1-part2: (1536-n-32)bytes (digest-part2)
         * @return a new allocated bytes, user must free it.
         */
        char* c1s1_joined_bytes = new char[1536 -32];
        SrsAutoFreeA(char, c1s1_joined_bytes);
        if ((err = copy_to(owner, c1s1_joined_bytes, 1536 - 32, false)) != srs_success) {
            return srs_error_wrap(err, "copy bytes");
        }
        
        s1_digest = new char[SRS_OpensslHashSize];
        if ((err = openssl_HMACsha256(SrsGenuineFMSKey, 36, c1s1_joined_bytes, 1536 - 32, s1_digest)) != srs_success) {
            srs_freepa(s1_digest);
            return srs_error_wrap(err, "calc s1 digest");
        }
        
        return err;
    }
    
    void c1s1_strategy::copy_time_version(SrsBuffer* stream, c1s1* owner)
    {
        srs_assert(stream->require(8));
        
        // 4bytes time
        stream->write_4bytes(owner->time);
        
        // 4bytes version
        stream->write_4bytes(owner->version);
    }
    void c1s1_strategy::copy_key(SrsBuffer* stream)
    {
        srs_assert(key.random0_size >= 0);
        srs_assert(key.random1_size >= 0);
        
        int total = key.random0_size + 128 + key.random1_size + 4;
        srs_assert(stream->require(total));
        
        // 764bytes key block
        if (key.random0_size > 0) {
            stream->write_bytes(key.random0, key.random0_size);
        }
        
        stream->write_bytes(key.key, 128);
        
        if (key.random1_size > 0) {
            stream->write_bytes(key.random1, key.random1_size);
        }
        
        stream->write_4bytes(key.offset);
    }
    void c1s1_strategy::copy_digest(SrsBuffer* stream, bool with_digest)
    {
        srs_assert(key.random0_size >= 0);
        srs_assert(key.random1_size >= 0);
        
        int total = 4 + digest.random0_size + digest.random1_size;
        if (with_digest) {
            total += 32;
        }
        srs_assert(stream->require(total));
        
        // 732bytes digest block without the 32bytes digest-data
        // nbytes digest block part1
        stream->write_4bytes(digest.offset);
        
        // digest random padding.
        if (digest.random0_size > 0) {
            stream->write_bytes(digest.random0, digest.random0_size);
        }
        
        // digest
        if (with_digest) {
            stream->write_bytes(digest.digest, 32);
        }
        
        // nbytes digest block part2
        if (digest.random1_size > 0) {
            stream->write_bytes(digest.random1, digest.random1_size);
        }
    }
    
    c1s1_strategy_schema0::c1s1_strategy_schema0()
    {
    }
    
    c1s1_strategy_schema0::~c1s1_strategy_schema0()
    {
    }
    
    srs_schema_type c1s1_strategy_schema0::schema()
    {
        return srs_schema0;
    }
    
    srs_error_t c1s1_strategy_schema0::parse(char* _c1s1, int size)
    {
        srs_error_t err = srs_success;
        
        srs_assert(size == 1536);
        
        if (true) {
            SrsBuffer stream(_c1s1 + 8, 764);
            
            if ((err = key.parse(&stream)) != srs_success) {
                return srs_error_wrap(err, "parse the c1 key");
            }
        }
        
        if (true) {
            SrsBuffer stream(_c1s1 + 8 + 764, 764);
        
            if ((err = digest.parse(&stream)) != srs_success) {
                return srs_error_wrap(err, "parse the c1 digest");
            }
        }
        
        return err;
    }
    
    srs_error_t c1s1_strategy_schema0::copy_to(c1s1* owner, char* bytes, int size, bool with_digest)
    {
        srs_error_t err = srs_success;
        
        if (with_digest) {
            srs_assert(size == 1536);
        } else {
            srs_assert(size == 1504);
        }
        
        SrsBuffer stream(bytes, size);
        
        copy_time_version(&stream, owner);
        copy_key(&stream);
        copy_digest(&stream, with_digest);
        
        srs_assert(stream.empty());
        
        return err;
    }
    
    c1s1_strategy_schema1::c1s1_strategy_schema1()
    {
    }
    
    c1s1_strategy_schema1::~c1s1_strategy_schema1()
    {
    }
    
    srs_schema_type c1s1_strategy_schema1::schema()
    {
        return srs_schema1;
    }
    
    srs_error_t c1s1_strategy_schema1::parse(char* _c1s1, int size)
    {
        srs_error_t err = srs_success;
        
        srs_assert(size == 1536);
        
        if (true) {
            SrsBuffer stream(_c1s1 + 8, 764);
            
            if ((err = digest.parse(&stream)) != srs_success) {
                return srs_error_wrap(err, "parse c1 digest");
            }
        }
        
        if (true) {
            SrsBuffer stream(_c1s1 + 8 + 764, 764);
            
            if ((err = key.parse(&stream)) != srs_success) {
                return srs_error_wrap(err, "parse c1 key");
            }
        }
        
        return err;
    }
    
    srs_error_t c1s1_strategy_schema1::copy_to(c1s1* owner, char* bytes, int size, bool with_digest)
    {
        srs_error_t err = srs_success;
        
        if (with_digest) {
            srs_assert(size == 1536);
        } else {
            srs_assert(size == 1504);
        }
        
        SrsBuffer stream(bytes, size);
        
        copy_time_version(&stream, owner);
        copy_digest(&stream, with_digest);
        copy_key(&stream);
        
        srs_assert(stream.empty());
        
        return err;
    }
    
    c1s1::c1s1()
    {
        payload = NULL;
    }
    c1s1::~c1s1()
    {
        srs_freep(payload);
    }
    
    srs_schema_type c1s1::schema()
    {
        srs_assert(payload != NULL);
        return payload->schema();
    }
    
    char* c1s1::get_digest()
    {
        srs_assert(payload != NULL);
        return payload->get_digest();
    }
    
    char* c1s1::get_key()
    {
        srs_assert(payload != NULL);
        return payload->get_key();
    }
    
    srs_error_t c1s1::dump(char* _c1s1, int size)
    {
        srs_assert(size == 1536);
        srs_assert(payload != NULL);
        return payload->dump(this, _c1s1, size);
    }
    
    srs_error_t c1s1::parse(char* _c1s1, int size, srs_schema_type schema)
    {
        srs_assert(size == 1536);
        
        if (schema != srs_schema0 && schema != srs_schema1) {
            return srs_error_new(ERROR_RTMP_CH_SCHEMA, "parse c1 failed. invalid schema=%d", schema);
        }
        
        SrsBuffer stream(_c1s1, size);
        
        time = stream.read_4bytes();
        version = stream.read_4bytes(); // client c1 version
        
        srs_freep(payload);
        if (schema == srs_schema0) {
            payload = new c1s1_strategy_schema0();
        } else {
            payload = new c1s1_strategy_schema1();
        }
        
        return payload->parse(_c1s1, size);
    }
    
    srs_error_t c1s1::c1_create(srs_schema_type schema)
    {
        if (schema != srs_schema0 && schema != srs_schema1) {
            return srs_error_new(ERROR_RTMP_CH_SCHEMA, "create c1 failed. invalid schema=%d", schema);
        }
        
        // client c1 time and version
        time = (int32_t)::time(NULL);
        version = 0x80000702; // client c1 version
        
        // generate signature by schema
        srs_freep(payload);
        if (schema == srs_schema0) {
            payload = new c1s1_strategy_schema0();
        } else {
            payload = new c1s1_strategy_schema1();
        }
        
        return payload->c1_create(this);
    }
    
    srs_error_t c1s1::c1_validate_digest(bool& is_valid)
    {
        is_valid = false;
        srs_assert(payload);
        return payload->c1_validate_digest(this, is_valid);
    }
    
    srs_error_t c1s1::s1_create(c1s1* c1)
    {
        if (c1->schema() != srs_schema0 && c1->schema() != srs_schema1) {
            return srs_error_new(ERROR_RTMP_CH_SCHEMA, "create s1 failed. invalid schema=%d", c1->schema());
        }
        
        time = ::time(NULL);
        version = 0x01000504; // server s1 version
        
        srs_freep(payload);
        if (c1->schema() == srs_schema0) {
            payload = new c1s1_strategy_schema0();
        } else {
            payload = new c1s1_strategy_schema1();
        }
        
        return payload->s1_create(this, c1);
    }
    
    srs_error_t c1s1::s1_validate_digest(bool& is_valid)
    {
        is_valid = false;
        srs_assert(payload);
        return payload->s1_validate_digest(this, is_valid);
    }
    
    c2s2::c2s2()
    {
        srs_random_generate(random, 1504);
        
        int size = snprintf(random, 1504, "%s", RTMP_SIG_SRS_HANDSHAKE);
        srs_assert(++size < 1504);
        snprintf(random + 1504 - size, size, "%s", RTMP_SIG_SRS_HANDSHAKE);
        
        srs_random_generate(digest, 32);
    }
    
    c2s2::~c2s2()
    {
    }
    
    srs_error_t c2s2::dump(char* _c2s2, int size)
    {
        srs_assert(size == 1536);
        
        memcpy(_c2s2, random, 1504);
        memcpy(_c2s2 + 1504, digest, 32);
        
        return srs_success;
    }
    
    srs_error_t c2s2::parse(char* _c2s2, int size)
    {
        srs_assert(size == 1536);
        
        memcpy(random, _c2s2, 1504);
        memcpy(digest, _c2s2 + 1504, 32);
        
        return srs_success;
    }
    
    srs_error_t c2s2::c2_create(c1s1* s1)
    {
        srs_error_t err = srs_success;
        
        char temp_key[SRS_OpensslHashSize];
        if ((err = openssl_HMACsha256(SrsGenuineFPKey, 62, s1->get_digest(), 32, temp_key)) != srs_success) {
            return srs_error_wrap(err, "create c2 temp key");
        }
        
        char _digest[SRS_OpensslHashSize];
        if ((err = openssl_HMACsha256(temp_key, 32, random, 1504, _digest)) != srs_success) {
            return srs_error_wrap(err, "create c2 digest");
        }
        
        memcpy(digest, _digest, 32);
        
        return err;
    }
    
    srs_error_t c2s2::c2_validate(c1s1* s1, bool& is_valid)
    {
        is_valid = false;
        srs_error_t err = srs_success;
        
        char temp_key[SRS_OpensslHashSize];
        if ((err = openssl_HMACsha256(SrsGenuineFPKey, 62, s1->get_digest(), 32, temp_key)) != srs_success) {
            return srs_error_wrap(err, "create c2 temp key");
        }
        
        char _digest[SRS_OpensslHashSize];
        if ((err = openssl_HMACsha256(temp_key, 32, random, 1504, _digest)) != srs_success) {
            return srs_error_wrap(err, "create c2 digest");
        }
        
        is_valid = srs_bytes_equals(digest, _digest, 32);
        
        return err;
    }
    
    srs_error_t c2s2::s2_create(c1s1* c1)
    {
        srs_error_t err = srs_success;
        
        char temp_key[SRS_OpensslHashSize];
        if ((err = openssl_HMACsha256(SrsGenuineFMSKey, 68, c1->get_digest(), 32, temp_key)) != srs_success) {
            return srs_error_wrap(err, "create s2 temp key");
        }
        
        char _digest[SRS_OpensslHashSize];
        if ((err = openssl_HMACsha256(temp_key, 32, random, 1504, _digest)) != srs_success) {
            return srs_error_wrap(err, "create s2 digest");
        }
        
        memcpy(digest, _digest, 32);
        
        return err;
    }
    
    srs_error_t c2s2::s2_validate(c1s1* c1, bool& is_valid)
    {
        is_valid = false;
        srs_error_t err = srs_success;
        
        char temp_key[SRS_OpensslHashSize];
        if ((err = openssl_HMACsha256(SrsGenuineFMSKey, 68, c1->get_digest(), 32, temp_key)) != srs_success) {
            return srs_error_wrap(err, "create s2 temp key");
        }
        
        char _digest[SRS_OpensslHashSize];
        if ((err = openssl_HMACsha256(temp_key, 32, random, 1504, _digest)) != srs_success) {
            return srs_error_wrap(err, "create s2 digest");
        }
        
        is_valid = srs_bytes_equals(digest, _digest, 32);
        
        return err;
    }
}

SrsSimpleHandshake::SrsSimpleHandshake()
{
}

SrsSimpleHandshake::~SrsSimpleHandshake()
{
}

srs_error_t SrsSimpleHandshake::handshake_with_client(SrsHandshakeBytes* hs_bytes, ISrsProtocolReadWriter* io)
{
    srs_error_t err = srs_success;
    
    ssize_t nsize;
    
    if ((err = hs_bytes->read_c0c1(io)) != srs_success) {
        return srs_error_wrap(err, "read c0c1");
    }
    
    // plain text required.
    if (hs_bytes->c0c1[0] != 0x03) {
        return srs_error_new(ERROR_RTMP_PLAIN_REQUIRED, "only support rtmp plain text, version=%X", (uint8_t)hs_bytes->c0c1[0]);
    }
    
    if ((err = hs_bytes->create_s0s1s2(hs_bytes->c0c1 + 1)) != srs_success) {
        return srs_error_wrap(err, "create s0s1s2");
    }
    
    if ((err = io->write(hs_bytes->s0s1s2, 3073, &nsize)) != srs_success) {
        return srs_error_wrap(err, "write s0s1s2");
    }
    
    if ((err = hs_bytes->read_c2(io)) != srs_success) {
        return srs_error_wrap(err, "read c2");
    }
    
    srs_trace("simple handshake success.");
    
    return err;
}

srs_error_t SrsSimpleHandshake::handshake_with_server(SrsHandshakeBytes* hs_bytes, ISrsProtocolReadWriter* io)
{
    srs_error_t err = srs_success;
    
    ssize_t nsize;
    
    // simple handshake
    if ((err = hs_bytes->create_c0c1()) != srs_success) {
        return srs_error_wrap(err, "create c0c1");
    }
    
    if ((err = io->write(hs_bytes->c0c1, 1537, &nsize)) != srs_success) {
        return srs_error_wrap(err, "write c0c1");
    }
    
    if ((err = hs_bytes->read_s0s1s2(io)) != srs_success) {
        return srs_error_wrap(err, "read s0s1s2");
    }
    
    // plain text required.
    if (hs_bytes->s0s1s2[0] != 0x03) {
        return srs_error_new(ERROR_RTMP_HANDSHAKE, "handshake failed, plain text required, version=%X", (uint8_t)hs_bytes->s0s1s2[0]);
    }
    
    if ((err = hs_bytes->create_c2()) != srs_success) {
        return srs_error_wrap(err, "create c2");
    }
    
    // for simple handshake, copy s1 to c2.
    // @see https://github.com/ossrs/srs/issues/418
    memcpy(hs_bytes->c2, hs_bytes->s0s1s2 + 1, 1536);
    
    if ((err = io->write(hs_bytes->c2, 1536, &nsize)) != srs_success) {
        return srs_error_wrap(err, "write c2");
    }
    
    srs_trace("simple handshake success.");
    
    return err;
}

SrsComplexHandshake::SrsComplexHandshake()
{
}

SrsComplexHandshake::~SrsComplexHandshake()
{
}

srs_error_t SrsComplexHandshake::handshake_with_client(SrsHandshakeBytes* hs_bytes, ISrsProtocolReadWriter* io)
{
    srs_error_t err = srs_success;
    
    ssize_t nsize;
    
    if ((err = hs_bytes->read_c0c1(io)) != srs_success) {
        return srs_error_wrap(err, "read c0c1");
    }
    
    // decode c1
    c1s1 c1;
    // try schema0.
    // @remark, use schema0 to make flash player happy.
    if ((err = c1.parse(hs_bytes->c0c1 + 1, 1536, srs_schema0)) != srs_success) {
        return srs_error_wrap(err, "parse c1, schema=%d", srs_schema0);
    }
    // try schema1
    bool is_valid = false;
    if ((err = c1.c1_validate_digest(is_valid)) != srs_success || !is_valid) {
        srs_freep(err);
        
        if ((err = c1.parse(hs_bytes->c0c1 + 1, 1536, srs_schema1)) != srs_success) {
            return srs_error_wrap(err, "parse c0c1, schame=%d", srs_schema1);
        }
        
        if ((err = c1.c1_validate_digest(is_valid)) != srs_success || !is_valid) {
            srs_freep(err);
            return srs_error_new(ERROR_RTMP_TRY_SIMPLE_HS, "all schema valid failed, try simple handshake");
        }
    }
    
    // encode s1
    c1s1 s1;
    if ((err = s1.s1_create(&c1)) != srs_success) {
        return srs_error_wrap(err, "create s1 from c1");
    }
    // verify s1
    if ((err = s1.s1_validate_digest(is_valid)) != srs_success || !is_valid) {
        srs_freep(err);
        return srs_error_new(ERROR_RTMP_TRY_SIMPLE_HS, "verify s1 failed, try simple handshake");
    }
    
    c2s2 s2;
    if ((err = s2.s2_create(&c1)) != srs_success) {
        return srs_error_wrap(err, "create s2 from c1");
    }
    // verify s2
    if ((err = s2.s2_validate(&c1, is_valid)) != srs_success || !is_valid) {
        return srs_error_new(ERROR_RTMP_TRY_SIMPLE_HS, "verify s2 failed, try simple handshake");
    }
    
    // sendout s0s1s2
    if ((err = hs_bytes->create_s0s1s2()) != srs_success) {
        return srs_error_wrap(err, "create s0s1s2");
    }
    if ((err = s1.dump(hs_bytes->s0s1s2 + 1, 1536)) != srs_success) {
        return srs_error_wrap(err, "dump s1");
    }
    if ((err = s2.dump(hs_bytes->s0s1s2 + 1537, 1536)) != srs_success) {
        return srs_error_wrap(err, "dump s2");
    }
    if ((err = io->write(hs_bytes->s0s1s2, 3073, &nsize)) != srs_success) {
        return srs_error_wrap(err, "write s0s1s2");
    }
    
    // recv c2
    if ((err = hs_bytes->read_c2(io)) != srs_success) {
        return srs_error_wrap(err, "read c2");
    }
    c2s2 c2;
    if ((err = c2.parse(hs_bytes->c2, 1536)) != srs_success) {
        return srs_error_wrap(err, "parse c2");
    }
    
    // verify c2
    // never verify c2, for ffmpeg will failed.
    // it's ok for flash.
    
    srs_trace("complex handshake success");
    
    return err;
}

srs_error_t SrsComplexHandshake::handshake_with_server(SrsHandshakeBytes* hs_bytes, ISrsProtocolReadWriter* io)
{
    srs_error_t err = srs_success;
    
    ssize_t nsize;
    
    // complex handshake
    if ((err = hs_bytes->create_c0c1()) != srs_success) {
        return srs_error_wrap(err, "create c0c1");
    }
    
    // sign c1
    c1s1 c1;
    // @remark, FMS requires the schema1(digest-key), or connect failed.
    if ((err = c1.c1_create(srs_schema1)) != srs_success) {
        return srs_error_wrap(err, "create c1");
    }
    if ((err = c1.dump(hs_bytes->c0c1 + 1, 1536)) != srs_success) {
        return srs_error_wrap(err, "dump c1");
    }
    
    // verify c1
    bool is_valid;
    if ((err = c1.c1_validate_digest(is_valid)) != srs_success || !is_valid) {
        srs_freep(err);
        return srs_error_new(ERROR_RTMP_TRY_SIMPLE_HS, "try simple handshake");
    }
    
    if ((err = io->write(hs_bytes->c0c1, 1537, &nsize)) != srs_success) {
        return srs_error_wrap(err, "write c0c1");
    }
    
    // s0s1s2
    if ((err = hs_bytes->read_s0s1s2(io)) != srs_success) {
        return srs_error_wrap(err, "read s0s1s2");
    }
    
    // plain text required.
    if (hs_bytes->s0s1s2[0] != 0x03) {
        return srs_error_new(ERROR_RTMP_HANDSHAKE,  "handshake failed, plain text required, version=%X", (uint8_t)hs_bytes->s0s1s2[0]);
    }
    
    // verify s1s2
    c1s1 s1;
    if ((err = s1.parse(hs_bytes->s0s1s2 + 1, 1536, c1.schema())) != srs_success) {
        return srs_error_wrap(err, "parse s1");
    }
    
    // never verify the s1,
    // for if forward to nginx-rtmp, verify s1 will failed,
    // TODO: FIXME: find the handshake schema of nginx-rtmp.
    
    // c2
    if ((err = hs_bytes->create_c2()) != srs_success) {
        return srs_error_wrap(err, "create c2");
    }
    
    c2s2 c2;
    if ((err = c2.c2_create(&s1)) != srs_success) {
        return srs_error_wrap(err, "create c2");
    }
    
    if ((err = c2.dump(hs_bytes->c2, 1536)) != srs_success) {
        return srs_error_wrap(err, "dump c2");
    }
    if ((err = io->write(hs_bytes->c2, 1536, &nsize)) != srs_success) {
        return srs_error_wrap(err, "write c2");
    }
    
    srs_trace("complex handshake success.");
    
    return err;
}
<|MERGE_RESOLUTION|>--- conflicted
+++ resolved
@@ -137,13 +137,8 @@
         0x6E, 0xEC, 0x5D, 0x2D, 0x29, 0x80, 0x6F, 0xAB,
         0x93, 0xB8, 0xE6, 0x36, 0xCF, 0xEB, 0x31, 0xAE
     }; // 62
-<<<<<<< HEAD
-    
+
     srs_error_t do_openssl_HMACsha256(HMAC_CTX* ctx, const void* data, int data_size, void* digest, unsigned int* digest_size)
-=======
-
-    int do_openssl_HMACsha256(HMAC_CTX* ctx, const void* data, int data_size, void* digest, unsigned int* digest_size) 
->>>>>>> fde11756
     {
         srs_error_t err = srs_success;
         
@@ -158,7 +153,6 @@
         return err;
     }
 
-#if OPENSSL_VERSION_NUMBER < 0x10100000L // Use old API before 1.1.0
     /**
      * sha256 digest algorithm.
      * @param key the sha256 key, NULL to use EVP_Digest, for instance,
@@ -207,71 +201,15 @@
         
         return err;
     }
-#else
-    int openssl_HMACsha256(const void* key, int key_size, const void* data, int data_size, void* digest)
-    {
-        int err = ERROR_SUCCESS;
-
-        unsigned int digest_size = 0;
-
-        unsigned char* temp_key = (unsigned char*)key;
-        unsigned char* temp_digest = (unsigned char*)digest;
-
-        if (key == NULL) {
-            // use data to digest.
-            // @see ./crypto/sha/sha256t.c
-            // @see ./crypto/evp/digest.c
-            if (EVP_Digest(data, data_size, temp_digest, &digest_size, EVP_sha256(), NULL) < 0) {
-                return ERROR_OpenSslSha256EvpDigest;
-            }
-        } else {
-            // use key-data to digest.
-            HMAC_CTX *ctx = HMAC_CTX_new();
-            if (ctx == NULL) {
-                return ERROR_OpenSslSha256Init;
-            }
-            // @remark, if no key, use EVP_Digest to digest,
-            // for instance, in python, hashlib.sha256(data).digest().
-            if (HMAC_Init_ex(ctx, temp_key, key_size, EVP_sha256(), NULL) < 0) {
-                HMAC_CTX_free(ctx);
-                return ERROR_OpenSslSha256Init;
-            }
-
-            err = do_openssl_HMACsha256(ctx, data, data_size, temp_digest, &digest_size);
-            HMAC_CTX_free(ctx);
-
-            if (err != ERROR_SUCCESS) {
-                return err;
-            }
-        }
-
-        if (digest_size != 32) {
-            return ERROR_OpenSslSha256DigestSize;
-        }
-
-        return err;
-    }
-#endif
-    
-<<<<<<< HEAD
-#define RFC2409_PRIME_1024 \
-"FFFFFFFFFFFFFFFFC90FDAA22168C234C4C6628B80DC1CD1" \
-"29024E088A67CC74020BBEA63B139B22514A08798E3404DD" \
-"EF9519B3CD3A431B302B0A6DF25F14374FE1356D6D51C245" \
-"E485B576625E7EC6F44C42E9A637ED6B0BFF5CB6F406B7ED" \
-"EE386BFB5A899FA5AE9F24117C4B1FE649286651ECE65381" \
-"FFFFFFFFFFFFFFFF"
-    
-=======
+    
     #define RFC2409_PRIME_1024 \
-            "FFFFFFFFFFFFFFFFC90FDAA22168C234C4C6628B80DC1CD1" \
-            "29024E088A67CC74020BBEA63B139B22514A08798E3404DD" \
-            "EF9519B3CD3A431B302B0A6DF25F14374FE1356D6D51C245" \
-            "E485B576625E7EC6F44C42E9A637ED6B0BFF5CB6F406B7ED" \
-            "EE386BFB5A899FA5AE9F24117C4B1FE649286651ECE65381" \
-            "FFFFFFFFFFFFFFFF"
-
->>>>>>> fde11756
+        "FFFFFFFFFFFFFFFFC90FDAA22168C234C4C6628B80DC1CD1" \
+        "29024E088A67CC74020BBEA63B139B22514A08798E3404DD" \
+        "EF9519B3CD3A431B302B0A6DF25F14374FE1356D6D51C245" \
+        "E485B576625E7EC6F44C42E9A637ED6B0BFF5CB6F406B7ED" \
+        "EE386BFB5A899FA5AE9F24117C4B1FE649286651ECE65381" \
+        "FFFFFFFFFFFFFFFF"
+
     SrsDH::SrsDH()
     {
         pdh = NULL;
@@ -282,7 +220,6 @@
         close();
     }
 
-#if OPENSSL_VERSION_NUMBER < 0x10100000L // Use old API before 1.1.0
     void SrsDH::close()
     {
         if (pdh != NULL) {
@@ -417,142 +354,6 @@
         
         return err;
     }
-#else
-    void SrsDH::close()
-    {
-        if (pdh != NULL) {
-            DH_free(pdh);
-            pdh = NULL;
-        }
-    }
-
-    int SrsDH::initialize(bool ensure_128bytes_public_key)
-    {
-        int err = ERROR_SUCCESS;
-
-        for (;;) {
-            if ((err = do_initialize()) != ERROR_SUCCESS) {
-                return err;
-            }
-
-            if (ensure_128bytes_public_key) {
-                const BIGNUM *pub_key = NULL;
-                DH_get0_key(pdh, &pub_key, NULL);
-                int32_t key_size = BN_num_bytes(pub_key);
-                if (key_size != 128) {
-                    srs_warn("regenerate 128B key, current=%dB", key_size);
-                    continue;
-                }
-            }
-
-            break;
-        }
-
-        return err;
-    }
-
-    int SrsDH::copy_public_key(char* pkey, int32_t& pkey_size)
-    {
-        int err = ERROR_SUCCESS;
-
-        // copy public key to bytes.
-        // sometimes, the key_size is 127, seems ok.
-        const BIGNUM *pub_key = NULL;
-        DH_get0_key(pdh, &pub_key, NULL);
-        int32_t key_size = BN_num_bytes(pub_key);
-        srs_assert(key_size > 0);
-
-        // maybe the key_size is 127, but dh will write all 128bytes pkey,
-        // so, donot need to set/initialize the pkey.
-        // @see https://github.com/ossrs/srs/issues/165
-        key_size = BN_bn2bin(pub_key, (unsigned char*)pkey);
-        srs_assert(key_size > 0);
-
-        // output the size of public key.
-        // @see https://github.com/ossrs/srs/issues/165
-        srs_assert(key_size <= pkey_size);
-        pkey_size = key_size;
-
-        return err;
-    }
-
-    int SrsDH::copy_shared_key(const char* ppkey, int32_t ppkey_size, char* skey, int32_t& skey_size)
-    {
-        int err = ERROR_SUCCESS;
-
-        BIGNUM* ppk = NULL;
-        if ((ppk = BN_bin2bn((const unsigned char*)ppkey, ppkey_size, 0)) == NULL) {
-            return ERROR_OpenSslGetPeerPublicKey;
-        }
-
-        // if failed, donot return, do cleanup, @see ./test/dhtest.c:168
-        // maybe the key_size is 127, but dh will write all 128bytes skey,
-        // so, donot need to set/initialize the skey.
-        // @see https://github.com/ossrs/srs/issues/165
-        int32_t key_size = DH_compute_key((unsigned char*)skey, ppk, pdh);
-
-        if (key_size < ppkey_size) {
-            srs_warn("shared key size=%d, ppk_size=%d", key_size, ppkey_size);
-        }
-
-        if (key_size < 0 || key_size > skey_size) {
-            err = ERROR_OpenSslComputeSharedKey;
-        } else {
-            skey_size = key_size;
-        }
-
-        if (ppk) {
-            BN_free(ppk);
-        }
-
-        return err;
-    }
-
-    int SrsDH::do_initialize()
-    {
-        int err = ERROR_SUCCESS;
-
-        int32_t bits_count = 1024;
-
-        close();
-
-        //1. Create the DH
-        if ((pdh = DH_new()) == NULL) {
-            return ERROR_OpenSslCreateDH;
-        }
-
-        //2. Create his internal p and g
-        BIGNUM *p, *g;
-        if ((p = BN_new()) == NULL) {
-            return ERROR_OpenSslCreateP;
-        }
-        if ((g = BN_new()) == NULL) {
-            BN_free(p);
-            return ERROR_OpenSslCreateG;
-        }
-        DH_set0_pqg(pdh, p, NULL, g);
-
-        //3. initialize p and g, @see ./test/ectest.c:260
-        if (!BN_hex2bn(&p, RFC2409_PRIME_1024)) {
-            return ERROR_OpenSslParseP1024;
-        }
-        // @see ./test/bntest.c:1764
-        if (!BN_set_word(g, 2)) {
-            return ERROR_OpenSslSetG;
-        }
-
-        // 4. Set the key length
-        DH_set_length(pdh, bits_count);
-
-        // 5. Generate private and public key
-        // @see ./test/dhtest.c:152
-        if (!DH_generate_key(pdh)) {
-            return ERROR_OpenSslGenerateDHKeys;
-        }
-
-        return err;
-    }
-#endif
     
     key_block::key_block()
     {
