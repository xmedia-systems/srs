/**
 * The MIT License (MIT)
 *
 * Copyright (c) 2013-2018 Winlin
 *
 * Permission is hereby granted, free of charge, to any person obtaining a copy of
 * this software and associated documentation files (the "Software"), to deal in
 * the Software without restriction, including without limitation the rights to
 * use, copy, modify, merge, publish, distribute, sublicense, and/or sell copies of
 * the Software, and to permit persons to whom the Software is furnished to do so,
 * subject to the following conditions:
 *
 * The above copyright notice and this permission notice shall be included in all
 * copies or substantial portions of the Software.
 *
 * THE SOFTWARE IS PROVIDED "AS IS", WITHOUT WARRANTY OF ANY KIND, EXPRESS OR
 * IMPLIED, INCLUDING BUT NOT LIMITED TO THE WARRANTIES OF MERCHANTABILITY, FITNESS
 * FOR A PARTICULAR PURPOSE AND NONINFRINGEMENT. IN NO EVENT SHALL THE AUTHORS OR
 * COPYRIGHT HOLDERS BE LIABLE FOR ANY CLAIM, DAMAGES OR OTHER LIABILITY, WHETHER
 * IN AN ACTION OF CONTRACT, TORT OR OTHERWISE, ARISING FROM, OUT OF OR IN
 * CONNECTION WITH THE SOFTWARE OR THE USE OR OTHER DEALINGS IN THE SOFTWARE.
 */

#include <srs_app_rtmp_conn.hpp>

#include <stdlib.h>
#include <sys/socket.h>
#include <netinet/in.h>
#include <arpa/inet.h>
#include <netinet/tcp.h>
#include <unistd.h>
using namespace std;

#include <srs_kernel_error.hpp>
#include <srs_kernel_log.hpp>
#include <srs_rtmp_stack.hpp>
#include <srs_core_autofree.hpp>
#include <srs_app_source.hpp>
#include <srs_app_server.hpp>
#include <srs_app_pithy_print.hpp>
#include <srs_app_config.hpp>
#include <srs_app_refer.hpp>
#include <srs_app_hls.hpp>
#include <srs_app_bandwidth.hpp>
#include <srs_app_st.hpp>
#include <srs_app_http_hooks.hpp>
#include <srs_app_edge.hpp>
#include <srs_app_utility.hpp>
#include <srs_rtmp_msg_array.hpp>
#include <srs_protocol_amf0.hpp>
#include <srs_app_recv_thread.hpp>
#include <srs_core_performance.hpp>
#include <srs_kernel_utility.hpp>
#include <srs_app_security.hpp>
#include <srs_app_statistic.hpp>
<<<<<<< HEAD
#include <srs_protocol_utility.hpp>
#include <srs_protocol_json.hpp>
#include <srs_app_kafka.hpp>
=======
#include <srs_rtmp_utility.hpp>
>>>>>>> 0fe17c3e

// when stream is busy, for example, streaming is already
// publishing, when a new client to request to publish,
// sleep a while and close the connection.
#define SRS_STREAM_BUSY_CIMS (3000)

// the timeout in ms to wait encoder to republish
// if timeout, close the connection.
#define SRS_REPUBLISH_SEND_TMMS (3 * 60 * 1000)
// if timeout, close the connection.
#define SRS_REPUBLISH_RECV_TMMS (3 * 60 * 1000)

// the timeout in ms to wait client data, when client paused
// if timeout, close the connection.
#define SRS_PAUSED_SEND_TMMS (3 * 60 * 1000)
// if timeout, close the connection.
#define SRS_PAUSED_RECV_TMMS (3 * 60 * 1000)

// when edge timeout, retry next.
#define SRS_EDGE_TOKEN_TRAVERSE_TMMS (3000)

SrsSimpleRtmpClient::SrsSimpleRtmpClient(string u, int64_t ctm, int64_t stm) : SrsBasicRtmpClient(u, ctm, stm)
{
}

SrsSimpleRtmpClient::~SrsSimpleRtmpClient()
{
}

srs_error_t SrsSimpleRtmpClient::connect_app()
{
    std::vector<std::string> ips = srs_get_local_ips();
    assert(_srs_config->get_stats_network() < (int)ips.size());
    std::string local_ip = ips[_srs_config->get_stats_network()];
    
    bool debug_srs_upnode = _srs_config->get_debug_srs_upnode(req->vhost);
    
    return do_connect_app(local_ip, debug_srs_upnode);
}

SrsClientInfo::SrsClientInfo()
{
    edge = false;
    req = new SrsRequest();
    res = new SrsResponse();
    type = SrsRtmpConnUnknown;
}

SrsClientInfo::~SrsClientInfo()
{
    srs_freep(req);
    srs_freep(res);
}

SrsRtmpConn::SrsRtmpConn(SrsServer* svr, srs_netfd_t c, string cip)
: SrsConnection(svr, c, cip)
{
    server = svr;
    
    rtmp = new SrsRtmpServer(skt);
    refer = new SrsRefer();
    bandwidth = new SrsBandwidth();
    security = new SrsSecurity();
    duration = 0;
    kbps = new SrsKbps();
    kbps->set_io(skt, skt);
    wakable = NULL;
    
    mw_sleep = SRS_PERF_MW_SLEEP;
    mw_enabled = false;
    realtime = SRS_PERF_MIN_LATENCY_ENABLED;
    send_min_interval = 0;
    tcp_nodelay = false;
    info = new SrsClientInfo();
    
    _srs_config->subscribe(this);
}

SrsRtmpConn::~SrsRtmpConn()
{
    _srs_config->unsubscribe(this);
    
    srs_freep(info);
    srs_freep(rtmp);
    srs_freep(refer);
    srs_freep(bandwidth);
    srs_freep(security);
    srs_freep(kbps);
}

void SrsRtmpConn::dispose()
{
    SrsConnection::dispose();
    
    // wakeup the handler which need to notice.
    if (wakable) {
        wakable->wakeup();
    }
}

// TODO: return detail message when error for client.
srs_error_t SrsRtmpConn::do_cycle()
{
    srs_error_t err = srs_success;
    
    srs_trace("RTMP client ip=%s, fd=%d", ip.c_str(), srs_netfd_fileno(stfd));
    
    // notify kafka cluster.
#ifdef SRS_AUTO_KAFKA
    if ((err = _srs_kafka->on_client(srs_id(), SrsListenerRtmpStream, ip)) != srs_success) {
        return srs_error_wrap(err, "kafka on client");
    }
#endif
    
    rtmp->set_recv_timeout(SRS_CONSTS_RTMP_TMMS);
    rtmp->set_send_timeout(SRS_CONSTS_RTMP_TMMS);
    
<<<<<<< HEAD
    if ((err = rtmp->handshake()) != srs_success) {
        return srs_error_wrap(err, "rtmp handshake");
    }
    
    SrsRequest* req = info->req;
    if ((err = rtmp->connect_app(req)) != srs_success) {
        return srs_error_wrap(err, "rtmp connect tcUrl");
    }
    
    // set client ip to request.
    req->ip = ip;
    
    srs_trace("connect app, tcUrl=%s, pageUrl=%s, swfUrl=%s, schema=%s, vhost=%s, port=%d, app=%s, args=%s",
        req->tcUrl.c_str(), req->pageUrl.c_str(), req->swfUrl.c_str(),
        req->schema.c_str(), req->vhost.c_str(), req->port,
=======
    srs_trace("connect app, "
        "tcUrl=%s, pageUrl=%s, swfUrl=%s, schema=%s, vhost=%s, port=%s, app=%s, args=%s", 
        req->tcUrl.c_str(), req->pageUrl.c_str(), req->swfUrl.c_str(), 
        req->schema.c_str(), req->vhost.c_str(), req->port.c_str(),
>>>>>>> 0fe17c3e
        req->app.c_str(), (req->args? "(obj)":"null"));
    
    // show client identity
    if(req->args) {
        std::string srs_version;
        std::string srs_server_ip;
        int srs_pid = 0;
        int srs_id = 0;
        
        SrsAmf0Any* prop = NULL;
        if ((prop = req->args->ensure_property_string("srs_version")) != NULL) {
            srs_version = prop->to_str();
        }
        if ((prop = req->args->ensure_property_string("srs_server_ip")) != NULL) {
            srs_server_ip = prop->to_str();
        }
        if ((prop = req->args->ensure_property_number("srs_pid")) != NULL) {
            srs_pid = (int)prop->to_number();
        }
        if ((prop = req->args->ensure_property_number("srs_id")) != NULL) {
            srs_id = (int)prop->to_number();
        }
        
        if (srs_pid > 0) {
            srs_trace("edge-srs ip=%s, version=%s, pid=%d, id=%d",
                srs_server_ip.c_str(), srs_version.c_str(), srs_pid, srs_id);
        }
    }
    
    if ((err = service_cycle()) != srs_success) {
        err = srs_error_wrap(err, "service cycle");
    }
    
    srs_error_t r0 = srs_success;
    if ((r0 = on_disconnect()) != srs_success) {
        err = srs_error_wrap(err, "on disconnect %s", srs_error_desc(r0).c_str());
        srs_freep(r0);
    }
    
    // If client is redirect to other servers, we already logged the event.
    if (srs_error_code(err) == ERROR_CONTROL_REDIRECT) {
        srs_error_reset(err);
    }
    
    return err;
}

srs_error_t SrsRtmpConn::on_reload_vhost_removed(string vhost)
{
    srs_error_t err = srs_success;
    
    SrsRequest* req = info->req;
    
    if (req->vhost != vhost) {
        return err;
    }
    
    // if the vhost connected is removed, disconnect the client.
    srs_trace("vhost %s removed/disabled, close client url=%s",
              vhost.c_str(), req->get_stream_url().c_str());
    
    // should never close the fd in another thread,
    // one fd should managed by one thread, we should use interrupt instead.
    // so we just ignore the vhost enabled event.
    //srs_close_stfd(stfd);
    
    return err;
}

srs_error_t SrsRtmpConn::on_reload_vhost_play(string vhost)
{
    srs_error_t err = srs_success;
    
    SrsRequest* req = info->req;
    
    if (req->vhost != vhost) {
        return err;
    }
    
    // send_min_interval
    if (true) {
        double v = _srs_config->get_send_min_interval(vhost);
        if (v != send_min_interval) {
            srs_trace("apply smi %.2f=>%.2f", send_min_interval, v);
            send_min_interval = v;
        }
    }
    
    return err;
}

srs_error_t SrsRtmpConn::on_reload_vhost_tcp_nodelay(string vhost)
{
    srs_error_t err = srs_success;
    
    SrsRequest* req = info->req;
    
    if (req->vhost != vhost) {
        return err;
    }
    
    set_sock_options();
    
    return err;
}

srs_error_t SrsRtmpConn::on_reload_vhost_realtime(string vhost)
{
    srs_error_t err = srs_success;
    
    SrsRequest* req = info->req;
    
    if (req->vhost != vhost) {
        return err;
    }
    
    bool realtime_enabled = _srs_config->get_realtime_enabled(req->vhost);
    if (realtime_enabled != realtime) {
        srs_trace("realtime changed %d=>%d", realtime, realtime_enabled);
        realtime = realtime_enabled;
    }
    
    return err;
}

srs_error_t SrsRtmpConn::on_reload_vhost_publish(string vhost)
{
    srs_error_t err = srs_success;
    
    SrsRequest* req = info->req;
    
    if (req->vhost != vhost) {
        return err;
    }
    
    int p1stpt = _srs_config->get_publish_1stpkt_timeout(req->vhost);
    if (p1stpt != publish_1stpkt_timeout) {
        srs_trace("p1stpt changed %d=>%d", publish_1stpkt_timeout, p1stpt);
        publish_1stpkt_timeout = p1stpt;
    }
    
    int pnt = _srs_config->get_publish_normal_timeout(req->vhost);
    if (pnt != publish_normal_timeout) {
        srs_trace("pnt changed %d=>%d", publish_normal_timeout, pnt);
        publish_normal_timeout = pnt;
    }
    
    return err;
}

void SrsRtmpConn::resample()
{
    kbps->resample();
}

int64_t SrsRtmpConn::get_send_bytes_delta()
{
    return kbps->get_send_bytes_delta();
}

int64_t SrsRtmpConn::get_recv_bytes_delta()
{
    return kbps->get_recv_bytes_delta();
}

void SrsRtmpConn::cleanup()
{
    kbps->cleanup();
}

srs_error_t SrsRtmpConn::service_cycle()
{
    srs_error_t err = srs_success;
    
    SrsRequest* req = info->req;
    
    int out_ack_size = _srs_config->get_out_ack_size(req->vhost);
    if (out_ack_size && (err = rtmp->set_window_ack_size(out_ack_size)) != srs_success) {
        return srs_error_wrap(err, "rtmp: set out window ack size");
    }
    
    int in_ack_size = _srs_config->get_in_ack_size(req->vhost);
    if (in_ack_size && (err = rtmp->set_in_window_ack_size(in_ack_size)) != srs_success) {
        return srs_error_wrap(err, "rtmp: set in window ack size");
    }
    
    if ((err = rtmp->set_peer_bandwidth((int)(2.5 * 1000 * 1000), 2)) != srs_success) {
        return srs_error_wrap(err, "rtmp: set peer bandwidth");
    }
    
    // get the ip which client connected.
    std::string local_ip = srs_get_local_ip(srs_netfd_fileno(stfd));
    
    // do bandwidth test if connect to the vhost which is for bandwidth check.
    if (_srs_config->get_bw_check_enabled(req->vhost)) {
<<<<<<< HEAD
        if ((err = bandwidth->bandwidth_check(rtmp, skt, req, local_ip)) != srs_success) {
            return srs_error_wrap(err, "rtmp: bandwidth check");
        }
        return err;
=======
        return bandwidth->bandwidth_check(rtmp, skt, req, local_ip);
>>>>>>> 0fe17c3e
    }
    
    // set chunk size to larger.
    // set the chunk size before any larger response greater than 128,
    // to make OBS happy, @see https://github.com/ossrs/srs/issues/454
    int chunk_size = _srs_config->get_chunk_size(req->vhost);
    if ((err = rtmp->set_chunk_size(chunk_size)) != srs_success) {
        return srs_error_wrap(err, "rtmp: set chunk size %d", chunk_size);
    }
    
    // response the client connect ok.
    if ((err = rtmp->response_connect_app(req, local_ip.c_str())) != srs_success) {
        return srs_error_wrap(err, "rtmp: response connect app");
    }
    
    if ((err = rtmp->on_bw_done()) != srs_success) {
        return srs_error_wrap(err, "rtmp: on bw down");
    }
    
    while (true) {
        srs_error_t err = srs_success;
        if ((err = trd->pull()) != srs_success) {
            return srs_error_wrap(err, "rtmp: thread quit");
        }
        
        err = stream_service_cycle();
        
        // stream service must terminated with error, never success.
        // when terminated with success, it's user required to stop.
        if (srs_error_code(err) == ERROR_SUCCESS) {
            srs_freep(err);
            continue;
        }
        
        // when not system control error, fatal error, return.
        if (!srs_is_system_control_error(err)) {
            return srs_error_wrap(err, "rtmp: stream service");
        }
        
        // for republish, continue service
        if (srs_error_code(err) == ERROR_CONTROL_REPUBLISH) {
            // set timeout to a larger value, wait for encoder to republish.
            rtmp->set_send_timeout(SRS_REPUBLISH_RECV_TMMS);
            rtmp->set_recv_timeout(SRS_REPUBLISH_SEND_TMMS);
            
            srs_trace("rtmp: retry for republish");
            srs_freep(err);
            continue;
        }
        
        // for "some" system control error,
        // logical accept and retry stream service.
        if (srs_error_code(err) == ERROR_CONTROL_RTMP_CLOSE) {
            // TODO: FIXME: use ping message to anti-death of socket.
            // @see: https://github.com/ossrs/srs/issues/39
            // set timeout to a larger value, for user paused.
            rtmp->set_recv_timeout(SRS_PAUSED_RECV_TMMS);
            rtmp->set_send_timeout(SRS_PAUSED_SEND_TMMS);
            
            srs_trace("rtmp: retry for close");
            srs_freep(err);
            continue;
        }
        
        // for other system control message, fatal error.
        return srs_error_wrap(err, "rtmp: reject");
    }
    
    return err;
}

srs_error_t SrsRtmpConn::stream_service_cycle()
{
    srs_error_t err = srs_success;
    
    SrsRequest* req = info->req;
    
    if ((err = rtmp->identify_client(info->res->stream_id, info->type, req->stream, req->duration)) != srs_success) {
        return srs_error_wrap(err, "rtmp: identify client");
    }
    
    srs_discovery_tc_url(req->tcUrl, req->schema, req->host, req->vhost, req->app, req->stream, req->port, req->param);
    req->strip();
    srs_trace("client identified, type=%s, vhost=%s, app=%s, stream_name=%s, duration=%.2f",
        srs_client_type_string(info->type).c_str(), req->vhost.c_str(), req->app.c_str(), req->stream.c_str(), req->duration);
    
    // discovery vhost, resolve the vhost from config
    SrsConfDirective* parsed_vhost = _srs_config->get_vhost(req->vhost);
    if (parsed_vhost) {
        req->vhost = parsed_vhost->arg0();
    }
    
    if (req->schema.empty() || req->vhost.empty() || req->port == 0 || req->app.empty()) {
        return srs_error_new(ERROR_RTMP_REQ_TCURL, "discovery tcUrl failed, tcUrl=%s, schema=%s, vhost=%s, port=%d, app=%s",
            req->tcUrl.c_str(), req->schema.c_str(), req->vhost.c_str(), req->port, req->app.c_str());
    }
    
    // check vhost, allow default vhost.
    if ((err = check_vhost(true)) != srs_success) {
        return srs_error_wrap(err, "check vhost");
    }
    
    srs_trace("connected stream, tcUrl=%s, pageUrl=%s, swfUrl=%s, schema=%s, vhost=%s, port=%d, app=%s, stream=%s, args=%s",
        req->tcUrl.c_str(), req->pageUrl.c_str(), req->swfUrl.c_str(),
        req->schema.c_str(), req->vhost.c_str(), req->port,
        req->app.c_str(), req->stream.c_str(), (req->args? "(obj)":"null"));
    
    // do token traverse before serve it.
    // @see https://github.com/ossrs/srs/pull/239
    if (true) {
        info->edge = _srs_config->get_vhost_is_edge(req->vhost);
        bool edge_traverse = _srs_config->get_vhost_edge_token_traverse(req->vhost);
        if (info->edge && edge_traverse) {
            if ((err = check_edge_token_traverse_auth()) != srs_success) {
                return srs_error_wrap(err, "rtmp: check token traverse");
            }
        }
    }
    
    // discovery vhost, resolve the vhost from config
    SrsConfDirective* parsed_vhost = _srs_config->get_vhost(req->vhost);
    if (parsed_vhost) {
        req->vhost = parsed_vhost->arg0();
    }
    
    if (req->schema.empty() || req->vhost.empty() || req->port.empty() || req->app.empty()) {
        ret = ERROR_RTMP_REQ_TCURL;
        srs_error("discovery tcUrl failed. "
                  "tcUrl=%s, schema=%s, vhost=%s, port=%s, app=%s, ret=%d",
                  req->tcUrl.c_str(), req->schema.c_str(), req->vhost.c_str(), req->port.c_str(), req->app.c_str(), ret);
        return ret;
    }
    
    if ((ret = check_vhost()) != ERROR_SUCCESS) {
        srs_error("check vhost failed. ret=%d", ret);
        return ret;
    }
    
    srs_trace("connected stream, tcUrl=%s, pageUrl=%s, swfUrl=%s, schema=%s, vhost=%s, port=%s, app=%s, stream=%s, args=%s",
        req->tcUrl.c_str(), req->pageUrl.c_str(), req->swfUrl.c_str(),
        req->schema.c_str(), req->vhost.c_str(), req->port.c_str(),
        req->app.c_str(), req->stream.c_str(), (req->args? "(obj)":"null"));
    
    // do token traverse before serve it.
    // @see https://github.com/ossrs/srs/pull/239
    if (true) {
        bool vhost_is_edge = _srs_config->get_vhost_is_edge(req->vhost);
        bool edge_traverse = _srs_config->get_vhost_edge_token_traverse(req->vhost);
        if (vhost_is_edge && edge_traverse) {
            if ((ret = check_edge_token_traverse_auth()) != ERROR_SUCCESS) {
                srs_warn("token auth failed, ret=%d", ret);
                return ret;
            }
        }
    }
    
    // security check
    if ((err = security->check(info->type, ip, req)) != srs_success) {
        return srs_error_wrap(err, "rtmp: security check");
    }
    
    // Never allow the empty stream name, for HLS may write to a file with empty name.
    // @see https://github.com/ossrs/srs/issues/834
    if (req->stream.empty()) {
        return srs_error_new(ERROR_RTMP_STREAM_NAME_EMPTY, "rtmp: empty stream");
    }

    // client is identified, set the timeout to service timeout.
    rtmp->set_recv_timeout(SRS_CONSTS_RTMP_TMMS);
    rtmp->set_send_timeout(SRS_CONSTS_RTMP_TMMS);
    
    // find a source to serve.
    SrsSource* source = NULL;
    if ((err = SrsSource::fetch_or_create(req, server, &source)) != srs_success) {
        return srs_error_wrap(err, "rtmp: fetch source");
    }
    srs_assert(source != NULL);
    
    // update the statistic when source disconveried.
    SrsStatistic* stat = SrsStatistic::instance();
    if ((err = stat->on_client(_srs_context->get_id(), req, this, info->type)) != srs_success) {
        return srs_error_wrap(err, "rtmp: stat client");
    }
    
    bool enabled_cache = _srs_config->get_gop_cache(req->vhost);
    srs_trace("source url=%s, ip=%s, cache=%d, is_edge=%d, source_id=%d[%d]",
        req->get_stream_url().c_str(), ip.c_str(), enabled_cache, info->edge, source->source_id(), source->source_id());
    source->set_cache(enabled_cache);
    
    switch (info->type) {
        case SrsRtmpConnPlay: {
            // response connection start play
            if ((err = rtmp->start_play(info->res->stream_id)) != srs_success) {
                return srs_error_wrap(err, "rtmp: start play");
            }
            if ((err = http_hooks_on_play()) != srs_success) {
                return srs_error_wrap(err, "rtmp: callback on play");
            }
            
            err = playing(source);
            http_hooks_on_stop();
            
            return err;
        }
        case SrsRtmpConnFMLEPublish: {
            if ((err = rtmp->start_fmle_publish(info->res->stream_id)) != srs_success) {
                return srs_error_wrap(err, "rtmp: start FMLE publish");
            }
            
            return publishing(source);
        }
        case SrsRtmpConnHaivisionPublish: {
            if ((err = rtmp->start_haivision_publish(info->res->stream_id)) != srs_success) {
                return srs_error_wrap(err, "rtmp: start HAIVISION publish");
            }
            
            return publishing(source);
        }
        case SrsRtmpConnFlashPublish: {
            if ((err = rtmp->start_flash_publish(info->res->stream_id)) != srs_success) {
                return srs_error_wrap(err, "rtmp: start FLASH publish");
            }
            
            return publishing(source);
        }
        default: {
            return srs_error_new(ERROR_SYSTEM_CLIENT_INVALID, "rtmp: unknown client type=%d", info->type);
        }
    }
    
    return err;
}

srs_error_t SrsRtmpConn::check_vhost(bool try_default_vhost)
{
    srs_error_t err = srs_success;
    
    SrsRequest* req = info->req;
    srs_assert(req != NULL);
    
    SrsConfDirective* vhost = _srs_config->get_vhost(req->vhost, try_default_vhost);
    if (vhost == NULL) {
        return srs_error_new(ERROR_RTMP_VHOST_NOT_FOUND, "rtmp: no vhost %s", req->vhost.c_str());
    }
    
    if (!_srs_config->get_vhost_enabled(req->vhost)) {
        return srs_error_new(ERROR_RTMP_VHOST_NOT_FOUND, "rtmp: vhost %s disabled", req->vhost.c_str());
    }
    
    if (req->vhost != vhost->arg0()) {
        srs_trace("vhost change from %s to %s", req->vhost.c_str(), vhost->arg0().c_str());
        req->vhost = vhost->arg0();
    }
    
    if (_srs_config->get_refer_enabled(req->vhost)) {
        if ((err = refer->check(req->pageUrl, _srs_config->get_refer_all(req->vhost))) != srs_success) {
            return srs_error_wrap(err, "rtmp: referer check");
        }
    }
    
    if ((err = http_hooks_on_connect()) != srs_success) {
        return srs_error_wrap(err, "rtmp: callback on connect");
    }
    
    return err;
}

srs_error_t SrsRtmpConn::playing(SrsSource* source)
{
    srs_error_t err = srs_success;
    
    // Check page referer of player.
    SrsRequest* req = info->req;
    if (_srs_config->get_refer_enabled(req->vhost)) {
        if ((err = refer->check(req->pageUrl, _srs_config->get_refer_play(req->vhost))) != srs_success) {
            return srs_error_wrap(err, "rtmp: referer check");
        }
    }
    
    // When origin cluster enabled, try to redirect to the origin which is active.
    // A active origin is a server which is delivering stream.
    if (!info->edge && _srs_config->get_vhost_origin_cluster(req->vhost) && source->inactive()) {
        vector<string> coworkers = _srs_config->get_vhost_coworkers(req->vhost);
        for (int i = 0; i < (int)coworkers.size(); i++) {
            int port;
            string host;
            string url = "http://" + coworkers.at(i) + "/api/v1/clusters?"
                + "vhost=" + req->vhost + "&ip=" + req->host + "&app=" + req->app + "&stream=" + req->stream;
            if ((err = SrsHttpHooks::discover_co_workers(url, host, port)) != srs_success) {
                return srs_error_wrap(err, "discover coworkers, url=%s", url.c_str());
            }
            srs_trace("rtmp: redirect in cluster, url=%s, target=%s:%d", url.c_str(), host.c_str(), port);
            
            bool accepted = false;
            if ((err = rtmp->redirect(req, host, port, accepted)) != srs_success) {
                srs_error_reset(err);
            } else {
                return srs_error_new(ERROR_CONTROL_REDIRECT, "redirected");
            }
        }
        
        return srs_error_new(ERROR_OCLUSTER_REDIRECT, "no origin");
    }
    
    // Set the socket options for transport.
    set_sock_options();
    
    // Create a consumer of source.
    SrsConsumer* consumer = NULL;
    if ((err = source->create_consumer(this, consumer)) != srs_success) {
        return srs_error_wrap(err, "rtmp: create consumer");
    }
    SrsAutoFree(SrsConsumer, consumer);
    
    // Use receiving thread to receive packets from peer.
    // @see: https://github.com/ossrs/srs/issues/217
    SrsQueueRecvThread trd(consumer, rtmp, SRS_PERF_MW_SLEEP);
    
    if ((err = trd.start()) != srs_success) {
        return srs_error_wrap(err, "rtmp: start receive thread");
    }
    
    // Deliver packets to peer.
    wakable = consumer;
    err = do_playing(source, consumer, &trd);
    wakable = NULL;
    
    trd.stop();
    
    // Drop all packets in receiving thread.
    if (!trd.empty()) {
        srs_warn("drop the received %d messages", trd.size());
    }
    
    return err;
}

srs_error_t SrsRtmpConn::do_playing(SrsSource* source, SrsConsumer* consumer, SrsQueueRecvThread* rtrd)
{
    srs_error_t err = srs_success;
    
    SrsRequest* req = info->req;
    srs_assert(req);
    srs_assert(consumer);
    
    // initialize other components
    SrsPithyPrint* pprint = SrsPithyPrint::create_rtmp_play();
    SrsAutoFree(SrsPithyPrint, pprint);
    
    SrsMessageArray msgs(SRS_PERF_MW_MSGS);
    bool user_specified_duration_to_stop = (req->duration > 0);
    int64_t starttime = -1;
    
    // setup the realtime.
    realtime = _srs_config->get_realtime_enabled(req->vhost);
    // setup the mw config.
    // when mw_sleep changed, resize the socket send buffer.
    mw_enabled = true;
    change_mw_sleep(_srs_config->get_mw_sleep_ms(req->vhost));
    // initialize the send_min_interval
    send_min_interval = _srs_config->get_send_min_interval(req->vhost);
    
    srs_trace("start play smi=%.2f, mw_sleep=%d, mw_enabled=%d, realtime=%d, tcp_nodelay=%d",
        send_min_interval, mw_sleep, mw_enabled, realtime, tcp_nodelay);
    
    while (true) {
        // collect elapse for pithy print.
        pprint->elapse();
        
        // when source is set to expired, disconnect it.
        if ((err = trd->pull()) != srs_success) {
            return srs_error_wrap(err, "rtmp: thread quit");
        }
        
        // to use isolate thread to recv, can improve about 33% performance.
        // @see: https://github.com/ossrs/srs/issues/196
        // @see: https://github.com/ossrs/srs/issues/217
        while (!rtrd->empty()) {
            SrsCommonMessage* msg = rtrd->pump();
            if ((err = process_play_control_msg(consumer, msg)) != srs_success) {
                return srs_error_wrap(err, "rtmp: play control message");
            }
        }
        
        // quit when recv thread error.
        if ((err = rtrd->error_code()) != srs_success) {
            return srs_error_wrap(err, "rtmp: recv thread");
        }
        
#ifdef SRS_PERF_QUEUE_COND_WAIT
        // wait for message to incoming.
        // @see https://github.com/ossrs/srs/issues/251
        // @see https://github.com/ossrs/srs/issues/257
        if (realtime) {
            // for realtime, min required msgs is 0, send when got one+ msgs.
            consumer->wait(0, mw_sleep);
        } else {
            // for no-realtime, got some msgs then send.
            consumer->wait(SRS_PERF_MW_MIN_MSGS, mw_sleep);
        }
#endif
        
        // get messages from consumer.
        // each msg in msgs.msgs must be free, for the SrsMessageArray never free them.
        // @remark when enable send_min_interval, only fetch one message a time.
        int count = (send_min_interval > 0)? 1 : 0;
        if ((err = consumer->dump_packets(&msgs, count)) != srs_success) {
            return srs_error_wrap(err, "rtmp: consumer dump packets");
        }
        
        // reportable
        if (pprint->can_print()) {
            kbps->sample();
            srs_trace("-> " SRS_CONSTS_LOG_PLAY " time=%d, msgs=%d, okbps=%d,%d,%d, ikbps=%d,%d,%d, mw=%d",
                (int)pprint->age(), count, kbps->get_send_kbps(), kbps->get_send_kbps_30s(), kbps->get_send_kbps_5m(),
                kbps->get_recv_kbps(), kbps->get_recv_kbps_30s(), kbps->get_recv_kbps_5m(), mw_sleep);
        }
        
        if (count <= 0) {
#ifndef SRS_PERF_QUEUE_COND_WAIT
            srs_usleep(mw_sleep * 1000);
#endif
            // ignore when nothing got.
            continue;
        }
        
        // only when user specifies the duration,
        // we start to collect the durations for each message.
        if (user_specified_duration_to_stop) {
            for (int i = 0; i < count; i++) {
                SrsSharedPtrMessage* msg = msgs.msgs[i];
                
                // foreach msg, collect the duration.
                // @remark: never use msg when sent it, for the protocol sdk will free it.
                if (starttime < 0 || starttime > msg->timestamp) {
                    starttime = msg->timestamp;
                }
                duration += msg->timestamp - starttime;
                starttime = msg->timestamp;
            }
        }
        
        // sendout messages, all messages are freed by send_and_free_messages().
        // no need to assert msg, for the rtmp will assert it.
        if (count > 0 && (err = rtmp->send_and_free_messages(msgs.msgs, count, info->res->stream_id)) != srs_success) {
            return srs_error_wrap(err, "rtmp: send %d messages", count);
        }
        
        // if duration specified, and exceed it, stop play live.
        // @see: https://github.com/ossrs/srs/issues/45
        if (user_specified_duration_to_stop) {
            if (duration >= (int64_t)req->duration) {
                return srs_error_new(ERROR_RTMP_DURATION_EXCEED, "rtmp: time %d up %d", (int)duration, (int)req->duration);
            }
        }
        
        // apply the minimal interval for delivery stream in ms.
        if (send_min_interval > 0) {
            srs_usleep((int64_t)(send_min_interval * 1000));
        }
    }
    
    return err;
}

srs_error_t SrsRtmpConn::publishing(SrsSource* source)
{
    srs_error_t err = srs_success;
    
    SrsRequest* req = info->req;
    
    if (_srs_config->get_refer_enabled(req->vhost)) {
        if ((err = refer->check(req->pageUrl, _srs_config->get_refer_publish(req->vhost))) != srs_success) {
            return srs_error_wrap(err, "rtmp: referer check");
        }
    }
    
    if ((err = http_hooks_on_publish()) != srs_success) {
        return srs_error_wrap(err, "rtmp: callback on publish");
    }
    
    // TODO: FIXME: Should refine the state of publishing.
    if ((err = acquire_publish(source)) == srs_success) {
        // use isolate thread to recv,
        // @see: https://github.com/ossrs/srs/issues/237
        SrsPublishRecvThread rtrd(rtmp, req, srs_netfd_fileno(stfd), 0, this, source);
        err = do_publishing(source, &rtrd);
        rtrd.stop();
    }
    
    // whatever the acquire publish, always release publish.
    // when the acquire error in the midlle-way, the publish state changed,
    // but failed, so we must cleanup it.
    // @see https://github.com/ossrs/srs/issues/474
    // @remark when stream is busy, should never release it.
    if (srs_error_code(err) != ERROR_SYSTEM_STREAM_BUSY) {
        release_publish(source);
    }
    
    http_hooks_on_unpublish();
    
    return err;
}

srs_error_t SrsRtmpConn::do_publishing(SrsSource* source, SrsPublishRecvThread* rtrd)
{
    srs_error_t err = srs_success;
    
    SrsRequest* req = info->req;
    SrsPithyPrint* pprint = SrsPithyPrint::create_rtmp_publish();
    SrsAutoFree(SrsPithyPrint, pprint);
    
    // start isolate recv thread.
    if ((err = rtrd->start()) != srs_success) {
        return srs_error_wrap(err, "rtmp: receive thread");
    }
    
    // change the isolate recv thread context id,
    // merge its log to current thread.
    int receive_thread_cid = rtrd->get_cid();
    rtrd->set_cid(_srs_context->get_id());
    
    // initialize the publish timeout.
    publish_1stpkt_timeout = _srs_config->get_publish_1stpkt_timeout(req->vhost);
    publish_normal_timeout = _srs_config->get_publish_normal_timeout(req->vhost);
    
    // set the sock options.
    set_sock_options();
    
    if (true) {
        bool mr = _srs_config->get_mr_enabled(req->vhost);
        int mr_sleep = _srs_config->get_mr_sleep_ms(req->vhost);
        srs_trace("start publish mr=%d/%d, p1stpt=%d, pnt=%d, tcp_nodelay=%d, rtcid=%d",
            mr, mr_sleep, publish_1stpkt_timeout, publish_normal_timeout, tcp_nodelay, receive_thread_cid);
    }
    
    int64_t nb_msgs = 0;
    uint64_t nb_frames = 0;
    while (true) {
        pprint->elapse();
        
        if ((err = trd->pull()) != srs_success) {
            return srs_error_wrap(err, "rtmp: thread quit");
        }
        
        // cond wait for timeout.
        if (nb_msgs == 0) {
            // when not got msgs, wait for a larger timeout.
            // @see https://github.com/ossrs/srs/issues/441
            rtrd->wait(publish_1stpkt_timeout);
        } else {
            rtrd->wait(publish_normal_timeout);
        }
        
        // check the thread error code.
        if ((err = rtrd->error_code()) != srs_success) {
            return srs_error_wrap(err, "rtmp: receive thread");
        }
        
        // when not got any messages, timeout.
        if (rtrd->nb_msgs() <= nb_msgs) {
            return srs_error_new(ERROR_SOCKET_TIMEOUT, "rtmp: publish timeout %dms, nb_msgs=%d",
                nb_msgs? publish_normal_timeout : publish_1stpkt_timeout, (int)nb_msgs);
        }
        nb_msgs = rtrd->nb_msgs();
        
        // Update the stat for video fps.
        // @remark https://github.com/ossrs/srs/issues/851
        SrsStatistic* stat = SrsStatistic::instance();
        if ((err = stat->on_video_frames(req, (int)(rtrd->nb_video_frames() - nb_frames))) != srs_success) {
            return srs_error_wrap(err, "rtmp: stat video frames");
        }
        nb_frames = rtrd->nb_video_frames();

        // reportable
        if (pprint->can_print()) {
            kbps->sample();
            bool mr = _srs_config->get_mr_enabled(req->vhost);
            int mr_sleep = _srs_config->get_mr_sleep_ms(req->vhost);
            srs_trace("<- " SRS_CONSTS_LOG_CLIENT_PUBLISH " time=%d, okbps=%d,%d,%d, ikbps=%d,%d,%d, mr=%d/%d, p1stpt=%d, pnt=%d",
                (int)pprint->age(), kbps->get_send_kbps(), kbps->get_send_kbps_30s(), kbps->get_send_kbps_5m(),
                kbps->get_recv_kbps(), kbps->get_recv_kbps_30s(), kbps->get_recv_kbps_5m(), mr, mr_sleep, publish_1stpkt_timeout, publish_normal_timeout);
        }
    }
    
    return err;
}

srs_error_t SrsRtmpConn::acquire_publish(SrsSource* source)
{
    srs_error_t err = srs_success;
    
    SrsRequest* req = info->req;
    
    if (!source->can_publish(info->edge)) {
        return srs_error_new(ERROR_SYSTEM_STREAM_BUSY, "rtmp: stream %s is busy", req->get_stream_url().c_str());
    }
    
    // when edge, ignore the publish event, directly proxy it.
    if (info->edge) {
        if ((err = source->on_edge_start_publish()) != srs_success) {
            return srs_error_wrap(err, "rtmp: edge start publish");
        }
    } else {
        if ((err = source->on_publish()) != srs_success) {
            return srs_error_wrap(err, "rtmp: source publish");
        }
    }
    
    return err;
}

void SrsRtmpConn::release_publish(SrsSource* source)
{
    // when edge, notice edge to change state.
    // when origin, notice all service to unpublish.
    if (info->edge) {
        source->on_edge_proxy_unpublish();
    } else {
        source->on_unpublish();
    }
}

srs_error_t SrsRtmpConn::handle_publish_message(SrsSource* source, SrsCommonMessage* msg)
{
    srs_error_t err = srs_success;
    
    // process publish event.
    if (msg->header.is_amf0_command() || msg->header.is_amf3_command()) {
        SrsPacket* pkt = NULL;
        if ((err = rtmp->decode_message(msg, &pkt)) != srs_success) {
            return srs_error_wrap(err, "rtmp: decode message");
        }
        SrsAutoFree(SrsPacket, pkt);
        
        // for flash, any packet is republish.
        if (info->type == SrsRtmpConnFlashPublish) {
            // flash unpublish.
            // TODO: maybe need to support republish.
            srs_trace("flash flash publish finished.");
            return srs_error_new(ERROR_CONTROL_REPUBLISH, "rtmp: republish");
        }
        
        // for fmle, drop others except the fmle start packet.
        if (dynamic_cast<SrsFMLEStartPacket*>(pkt)) {
            SrsFMLEStartPacket* unpublish = dynamic_cast<SrsFMLEStartPacket*>(pkt);
            if ((err = rtmp->fmle_unpublish(info->res->stream_id, unpublish->transaction_id)) != srs_success) {
                return srs_error_wrap(err, "rtmp: republish");
            }
            return srs_error_new(ERROR_CONTROL_REPUBLISH, "rtmp: republish");
        }
        
        srs_trace("fmle ignore AMF0/AMF3 command message.");
        return err;
    }
    
    // video, audio, data message
    if ((err = process_publish_message(source, msg)) != srs_success) {
        return srs_error_wrap(err, "rtmp: consume message");
    }
    
    return err;
}

srs_error_t SrsRtmpConn::process_publish_message(SrsSource* source, SrsCommonMessage* msg)
{
    srs_error_t err = srs_success;
    
    // for edge, directly proxy message to origin.
    if (info->edge) {
        if ((err = source->on_edge_proxy_publish(msg)) != srs_success) {
            return srs_error_wrap(err, "rtmp: proxy publish");
        }
        return err;
    }
    
    // process audio packet
    if (msg->header.is_audio()) {
        if ((err = source->on_audio(msg)) != srs_success) {
            return srs_error_wrap(err, "rtmp: consume audio");
        }
        return err;
    }
    // process video packet
    if (msg->header.is_video()) {
        if ((err = source->on_video(msg)) != srs_success) {
            return srs_error_wrap(err, "rtmp: consume video");
        }
        return err;
    }
    
    // process aggregate packet
    if (msg->header.is_aggregate()) {
        if ((err = source->on_aggregate(msg)) != srs_success) {
            return srs_error_wrap(err, "rtmp: consume aggregate");
        }
        return err;
    }
    
    // process onMetaData
    if (msg->header.is_amf0_data() || msg->header.is_amf3_data()) {
        SrsPacket* pkt = NULL;
        if ((err = rtmp->decode_message(msg, &pkt)) != srs_success) {
            return srs_error_wrap(err, "rtmp: decode message");
        }
        SrsAutoFree(SrsPacket, pkt);
        
        if (dynamic_cast<SrsOnMetaDataPacket*>(pkt)) {
            SrsOnMetaDataPacket* metadata = dynamic_cast<SrsOnMetaDataPacket*>(pkt);
            if ((err = source->on_meta_data(msg, metadata)) != srs_success) {
                return srs_error_wrap(err, "rtmp: consume metadata");
            }
            return err;
        }
        return err;
    }
    
    return err;
}

srs_error_t SrsRtmpConn::process_play_control_msg(SrsConsumer* consumer, SrsCommonMessage* msg)
{
    srs_error_t err = srs_success;
    
    if (!msg) {
        return err;
    }
    SrsAutoFree(SrsCommonMessage, msg);
    
    if (!msg->header.is_amf0_command() && !msg->header.is_amf3_command()) {
        return err;
    }
    
    SrsPacket* pkt = NULL;
    if ((err = rtmp->decode_message(msg, &pkt)) != srs_success) {
        return srs_error_wrap(err, "rtmp: decode message");
    }
    SrsAutoFree(SrsPacket, pkt);
    
    // for jwplayer/flowplayer, which send close as pause message.
    // @see https://github.com/ossrs/srs/issues/6
    SrsCloseStreamPacket* close = dynamic_cast<SrsCloseStreamPacket*>(pkt);
    if (close) {
        return srs_error_new(ERROR_CONTROL_RTMP_CLOSE, "rtmp: close stream");
    }
    
    // call msg,
    // support response null first,
    // @see https://github.com/ossrs/srs/issues/106
    // TODO: FIXME: response in right way, or forward in edge mode.
    SrsCallPacket* call = dynamic_cast<SrsCallPacket*>(pkt);
    if (call) {
        // only response it when transaction id not zero,
        // for the zero means donot need response.
        if (call->transaction_id > 0) {
            SrsCallResPacket* res = new SrsCallResPacket(call->transaction_id);
            res->command_object = SrsAmf0Any::null();
            res->response = SrsAmf0Any::null();
            if ((err = rtmp->send_and_free_packet(res, 0)) != srs_success) {
                return srs_error_wrap(err, "rtmp: send packets");
            }
        }
        return err;
    }
    
    // pause
    SrsPausePacket* pause = dynamic_cast<SrsPausePacket*>(pkt);
    if (pause) {
        if ((err = rtmp->on_play_client_pause(info->res->stream_id, pause->is_pause)) != srs_success) {
            return srs_error_wrap(err, "rtmp: pause");
        }
        if ((err = consumer->on_play_client_pause(pause->is_pause)) != srs_success) {
            return srs_error_wrap(err, "rtmp: pause");
        }
        return err;
    }
    
    // other msg.
    return err;
}

void SrsRtmpConn::change_mw_sleep(int sleep_ms)
{
    if (!mw_enabled) {
        return;
    }
    
    // get the sock buffer size.
    int fd = srs_netfd_fileno(stfd);
    int onb_sbuf = 0;
    socklen_t sock_buf_size = sizeof(int);
    getsockopt(fd, SOL_SOCKET, SO_SNDBUF, &onb_sbuf, &sock_buf_size);
    
#ifdef SRS_PERF_MW_SO_SNDBUF
    // the bytes:
    //      4KB=4096, 8KB=8192, 16KB=16384, 32KB=32768, 64KB=65536,
    //      128KB=131072, 256KB=262144, 512KB=524288
    // the buffer should set to sleep*kbps/8,
    // for example, your system delivery stream in 1000kbps,
    // sleep 800ms for small bytes, the buffer should set to:
    //      800*1000/8=100000B(about 128KB).
    // other examples:
    //      2000*3000/8=750000B(about 732KB).
    //      2000*5000/8=1250000B(about 1220KB).
    int kbps = 5000;
    int socket_buffer_size = sleep_ms * kbps / 8;
    
    // socket send buffer, system will double it.
    int nb_sbuf = socket_buffer_size / 2;
    
    // override the send buffer by macro.
#ifdef SRS_PERF_SO_SNDBUF_SIZE
    nb_sbuf = SRS_PERF_SO_SNDBUF_SIZE / 2;
#endif
    
    // set the socket send buffer when required larger buffer
    if (setsockopt(fd, SOL_SOCKET, SO_SNDBUF, &nb_sbuf, sock_buf_size) < 0) {
        srs_warn("set sock SO_SENDBUF=%d failed.", nb_sbuf);
    }
    getsockopt(fd, SOL_SOCKET, SO_SNDBUF, &nb_sbuf, &sock_buf_size);
    
    srs_trace("mw changed sleep %d=>%d, max_msgs=%d, esbuf=%d, sbuf %d=>%d, realtime=%d",
              mw_sleep, sleep_ms, SRS_PERF_MW_MSGS, socket_buffer_size,
              onb_sbuf, nb_sbuf, realtime);
#else
    srs_trace("mw changed sleep %d=>%d, max_msgs=%d, sbuf %d, realtime=%d",
              mw_sleep, sleep_ms, SRS_PERF_MW_MSGS, onb_sbuf, realtime);
#endif
    
    mw_sleep = sleep_ms;
}

void SrsRtmpConn::set_sock_options()
{
    SrsRequest* req = info->req;
    
    bool nvalue = _srs_config->get_tcp_nodelay(req->vhost);
    if (nvalue != tcp_nodelay) {
        tcp_nodelay = nvalue;
#ifdef SRS_PERF_TCP_NODELAY
        int fd = srs_netfd_fileno(stfd);
        
        socklen_t nb_v = sizeof(int);
        
        int ov = 0;
        getsockopt(fd, IPPROTO_TCP, TCP_NODELAY, &ov, &nb_v);
        
        int v = tcp_nodelay;
        // set the socket send buffer when required larger buffer
        if (setsockopt(fd, IPPROTO_TCP, TCP_NODELAY, &v, nb_v) < 0) {
            srs_warn("set sock TCP_NODELAY=%d failed.", v);
        }
        getsockopt(fd, IPPROTO_TCP, TCP_NODELAY, &v, &nb_v);
        
        srs_trace("set TCP_NODELAY %d=>%d", ov, v);
#else
        srs_warn("SRS_PERF_TCP_NODELAY is disabled but tcp_nodelay configed.");
#endif
    }
}

srs_error_t SrsRtmpConn::check_edge_token_traverse_auth()
{
    srs_error_t err = srs_success;
    
    SrsRequest* req = info->req;
    srs_assert(req);
    
    vector<string> args = _srs_config->get_vhost_edge_origin(req->vhost)->args;
    if (args.empty()) {
        return err;
    }
    
    for (int i = 0; i < (int)args.size(); i++) {
        string hostport = args.at(i);
        
        // select the origin.
        string server;
        int port = SRS_CONSTS_RTMP_DEFAULT_PORT;
        srs_parse_hostport(hostport, server, port);
        
        SrsTcpClient* transport = new SrsTcpClient(server, port, SRS_EDGE_TOKEN_TRAVERSE_TMMS);
        SrsAutoFree(SrsTcpClient, transport);
        
        if ((err = transport->connect()) != srs_success) {
            srs_warn("Illegal edge token, tcUrl=%s, %s", req->tcUrl.c_str(), srs_error_desc(err).c_str());
            srs_freep(err);
            continue;
        }
        
        SrsRtmpClient* client = new SrsRtmpClient(transport);
        SrsAutoFree(SrsRtmpClient, client);
        return do_token_traverse_auth(client);
    }
    
    return srs_error_new(ERROR_EDGE_PORT_INVALID, "rtmp: Illegal edge token, server=%d", (int)args.size());
}

srs_error_t SrsRtmpConn::do_token_traverse_auth(SrsRtmpClient* client)
{
    srs_error_t err = srs_success;
    
    SrsRequest* req = info->req;
    srs_assert(client);
    
    client->set_recv_timeout(SRS_CONSTS_RTMP_TMMS);
    client->set_send_timeout(SRS_CONSTS_RTMP_TMMS);
    
    if ((err = client->handshake()) != srs_success) {
        return srs_error_wrap(err, "rtmp: handshake");
    }
    
    // for token tranverse, always take the debug info(which carries token).
    if ((err = client->connect_app(req->app, req->tcUrl, req, true, NULL)) != srs_success) {
        return srs_error_wrap(err, "rtmp: connect tcUrl");
    }
    
    srs_trace("edge token auth ok, tcUrl=%s", req->tcUrl.c_str());
    return err;
}

srs_error_t SrsRtmpConn::on_disconnect()
{
    srs_error_t err = srs_success;
    
    http_hooks_on_close();
    
#ifdef SRS_AUTO_KAFKA
    if ((err = _srs_kafka->on_close(srs_id())) != srs_success) {
        return srs_error_wrap(err, "kafka on close");
    }
#endif
    
    // TODO: FIXME: Implements it.
    
    return err;
}

srs_error_t SrsRtmpConn::http_hooks_on_connect()
{
    srs_error_t err = srs_success;
    
    SrsRequest* req = info->req;
    
    if (!_srs_config->get_vhost_http_hooks_enabled(req->vhost)) {
        return err;
    }
    
    // the http hooks will cause context switch,
    // so we must copy all hooks for the on_connect may freed.
    // @see https://github.com/ossrs/srs/issues/475
    vector<string> hooks;
    
    if (true) {
        SrsConfDirective* conf = _srs_config->get_vhost_on_connect(req->vhost);
        
        if (!conf) {
            return err;
        }
        
        hooks = conf->args;
    }
    
    for (int i = 0; i < (int)hooks.size(); i++) {
        std::string url = hooks.at(i);
        if ((err = SrsHttpHooks::on_connect(url, req)) != srs_success) {
            return srs_error_wrap(err, "rtmp on_connect %s", url.c_str());
        }
    }
    
    return err;
}

void SrsRtmpConn::http_hooks_on_close()
{
    SrsRequest* req = info->req;
    
    if (!_srs_config->get_vhost_http_hooks_enabled(req->vhost)) {
        return;
    }
    
    // the http hooks will cause context switch,
    // so we must copy all hooks for the on_connect may freed.
    // @see https://github.com/ossrs/srs/issues/475
    vector<string> hooks;
    
    if (true) {
        SrsConfDirective* conf = _srs_config->get_vhost_on_close(req->vhost);
        
        if (!conf) {
            return;
        }
        
        hooks = conf->args;
    }
    
    for (int i = 0; i < (int)hooks.size(); i++) {
        std::string url = hooks.at(i);
        SrsHttpHooks::on_close(url, req, kbps->get_send_bytes(), kbps->get_recv_bytes());
    }
}

srs_error_t SrsRtmpConn::http_hooks_on_publish()
{
    srs_error_t err = srs_success;
    
    SrsRequest* req = info->req;
    
    if (!_srs_config->get_vhost_http_hooks_enabled(req->vhost)) {
        return err;
    }
    
    // the http hooks will cause context switch,
    // so we must copy all hooks for the on_connect may freed.
    // @see https://github.com/ossrs/srs/issues/475
    vector<string> hooks;
    
    if (true) {
        SrsConfDirective* conf = _srs_config->get_vhost_on_publish(req->vhost);
        
        if (!conf) {
            return err;
        }
        
        hooks = conf->args;
    }
    
    for (int i = 0; i < (int)hooks.size(); i++) {
        std::string url = hooks.at(i);
        if ((err = SrsHttpHooks::on_publish(url, req)) != srs_success) {
            return srs_error_wrap(err, "rtmp on_publish %s", url.c_str());
        }
    }
    
    return err;
}

void SrsRtmpConn::http_hooks_on_unpublish()
{
    SrsRequest* req = info->req;
    
    if (!_srs_config->get_vhost_http_hooks_enabled(req->vhost)) {
        return;
    }
    
    // the http hooks will cause context switch,
    // so we must copy all hooks for the on_connect may freed.
    // @see https://github.com/ossrs/srs/issues/475
    vector<string> hooks;
    
    if (true) {
        SrsConfDirective* conf = _srs_config->get_vhost_on_unpublish(req->vhost);
        
        if (!conf) {
            return;
        }
        
        hooks = conf->args;
    }
    
    for (int i = 0; i < (int)hooks.size(); i++) {
        std::string url = hooks.at(i);
        SrsHttpHooks::on_unpublish(url, req);
    }
}

srs_error_t SrsRtmpConn::http_hooks_on_play()
{
    srs_error_t err = srs_success;
    
    SrsRequest* req = info->req;
    
    if (!_srs_config->get_vhost_http_hooks_enabled(req->vhost)) {
        return err;
    }
    
    // the http hooks will cause context switch,
    // so we must copy all hooks for the on_connect may freed.
    // @see https://github.com/ossrs/srs/issues/475
    vector<string> hooks;
    
    if (true) {
        SrsConfDirective* conf = _srs_config->get_vhost_on_play(req->vhost);
        
        if (!conf) {
            return err;
        }
        
        hooks = conf->args;
    }
    
    for (int i = 0; i < (int)hooks.size(); i++) {
        std::string url = hooks.at(i);
        if ((err = SrsHttpHooks::on_play(url, req)) != srs_success) {
            return srs_error_wrap(err, "rtmp on_play %s", url.c_str());
        }
    }
    
    return err;
}

void SrsRtmpConn::http_hooks_on_stop()
{
    SrsRequest* req = info->req;
    
    if (!_srs_config->get_vhost_http_hooks_enabled(req->vhost)) {
        return;
    }
    
    // the http hooks will cause context switch,
    // so we must copy all hooks for the on_connect may freed.
    // @see https://github.com/ossrs/srs/issues/475
    vector<string> hooks;
    
    if (true) {
        SrsConfDirective* conf = _srs_config->get_vhost_on_stop(req->vhost);
        
        if (!conf) {
            return;
        }
        
        hooks = conf->args;
    }
    
    for (int i = 0; i < (int)hooks.size(); i++) {
        std::string url = hooks.at(i);
        SrsHttpHooks::on_stop(url, req);
    }
    
    return;
}
<|MERGE_RESOLUTION|>--- conflicted
+++ resolved
@@ -53,13 +53,9 @@
 #include <srs_kernel_utility.hpp>
 #include <srs_app_security.hpp>
 #include <srs_app_statistic.hpp>
-<<<<<<< HEAD
 #include <srs_protocol_utility.hpp>
 #include <srs_protocol_json.hpp>
 #include <srs_app_kafka.hpp>
-=======
-#include <srs_rtmp_utility.hpp>
->>>>>>> 0fe17c3e
 
 // when stream is busy, for example, streaming is already
 // publishing, when a new client to request to publish,
@@ -176,8 +172,7 @@
     
     rtmp->set_recv_timeout(SRS_CONSTS_RTMP_TMMS);
     rtmp->set_send_timeout(SRS_CONSTS_RTMP_TMMS);
-    
-<<<<<<< HEAD
+
     if ((err = rtmp->handshake()) != srs_success) {
         return srs_error_wrap(err, "rtmp handshake");
     }
@@ -193,12 +188,6 @@
     srs_trace("connect app, tcUrl=%s, pageUrl=%s, swfUrl=%s, schema=%s, vhost=%s, port=%d, app=%s, args=%s",
         req->tcUrl.c_str(), req->pageUrl.c_str(), req->swfUrl.c_str(),
         req->schema.c_str(), req->vhost.c_str(), req->port,
-=======
-    srs_trace("connect app, "
-        "tcUrl=%s, pageUrl=%s, swfUrl=%s, schema=%s, vhost=%s, port=%s, app=%s, args=%s", 
-        req->tcUrl.c_str(), req->pageUrl.c_str(), req->swfUrl.c_str(), 
-        req->schema.c_str(), req->vhost.c_str(), req->port.c_str(),
->>>>>>> 0fe17c3e
         req->app.c_str(), (req->args? "(obj)":"null"));
     
     // show client identity
@@ -394,14 +383,10 @@
     
     // do bandwidth test if connect to the vhost which is for bandwidth check.
     if (_srs_config->get_bw_check_enabled(req->vhost)) {
-<<<<<<< HEAD
         if ((err = bandwidth->bandwidth_check(rtmp, skt, req, local_ip)) != srs_success) {
             return srs_error_wrap(err, "rtmp: bandwidth check");
         }
         return err;
-=======
-        return bandwidth->bandwidth_check(rtmp, skt, req, local_ip);
->>>>>>> 0fe17c3e
     }
     
     // set chunk size to larger.
@@ -487,28 +472,28 @@
     req->strip();
     srs_trace("client identified, type=%s, vhost=%s, app=%s, stream_name=%s, duration=%.2f",
         srs_client_type_string(info->type).c_str(), req->vhost.c_str(), req->app.c_str(), req->stream.c_str(), req->duration);
-    
+
     // discovery vhost, resolve the vhost from config
     SrsConfDirective* parsed_vhost = _srs_config->get_vhost(req->vhost);
     if (parsed_vhost) {
         req->vhost = parsed_vhost->arg0();
     }
-    
+
     if (req->schema.empty() || req->vhost.empty() || req->port == 0 || req->app.empty()) {
         return srs_error_new(ERROR_RTMP_REQ_TCURL, "discovery tcUrl failed, tcUrl=%s, schema=%s, vhost=%s, port=%d, app=%s",
             req->tcUrl.c_str(), req->schema.c_str(), req->vhost.c_str(), req->port, req->app.c_str());
     }
-    
+
     // check vhost, allow default vhost.
     if ((err = check_vhost(true)) != srs_success) {
         return srs_error_wrap(err, "check vhost");
     }
-    
+
     srs_trace("connected stream, tcUrl=%s, pageUrl=%s, swfUrl=%s, schema=%s, vhost=%s, port=%d, app=%s, stream=%s, args=%s",
         req->tcUrl.c_str(), req->pageUrl.c_str(), req->swfUrl.c_str(),
         req->schema.c_str(), req->vhost.c_str(), req->port,
         req->app.c_str(), req->stream.c_str(), (req->args? "(obj)":"null"));
-    
+
     // do token traverse before serve it.
     // @see https://github.com/ossrs/srs/pull/239
     if (true) {
@@ -520,44 +505,7 @@
             }
         }
     }
-    
-    // discovery vhost, resolve the vhost from config
-    SrsConfDirective* parsed_vhost = _srs_config->get_vhost(req->vhost);
-    if (parsed_vhost) {
-        req->vhost = parsed_vhost->arg0();
-    }
-    
-    if (req->schema.empty() || req->vhost.empty() || req->port.empty() || req->app.empty()) {
-        ret = ERROR_RTMP_REQ_TCURL;
-        srs_error("discovery tcUrl failed. "
-                  "tcUrl=%s, schema=%s, vhost=%s, port=%s, app=%s, ret=%d",
-                  req->tcUrl.c_str(), req->schema.c_str(), req->vhost.c_str(), req->port.c_str(), req->app.c_str(), ret);
-        return ret;
-    }
-    
-    if ((ret = check_vhost()) != ERROR_SUCCESS) {
-        srs_error("check vhost failed. ret=%d", ret);
-        return ret;
-    }
-    
-    srs_trace("connected stream, tcUrl=%s, pageUrl=%s, swfUrl=%s, schema=%s, vhost=%s, port=%s, app=%s, stream=%s, args=%s",
-        req->tcUrl.c_str(), req->pageUrl.c_str(), req->swfUrl.c_str(),
-        req->schema.c_str(), req->vhost.c_str(), req->port.c_str(),
-        req->app.c_str(), req->stream.c_str(), (req->args? "(obj)":"null"));
-    
-    // do token traverse before serve it.
-    // @see https://github.com/ossrs/srs/pull/239
-    if (true) {
-        bool vhost_is_edge = _srs_config->get_vhost_is_edge(req->vhost);
-        bool edge_traverse = _srs_config->get_vhost_edge_token_traverse(req->vhost);
-        if (vhost_is_edge && edge_traverse) {
-            if ((ret = check_edge_token_traverse_auth()) != ERROR_SUCCESS) {
-                srs_warn("token auth failed, ret=%d", ret);
-                return ret;
-            }
-        }
-    }
-    
+
     // security check
     if ((err = security->check(info->type, ip, req)) != srs_success) {
         return srs_error_wrap(err, "rtmp: security check");
