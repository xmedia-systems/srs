--- conflicted
+++ resolved
@@ -23,10 +23,7 @@
 
 #include <srs_app_conn.hpp>
 
-<<<<<<< HEAD
 #include <netinet/tcp.h>
-=======
->>>>>>> d3677308
 using namespace std;
 
 #include <srs_kernel_log.hpp>
